<<<<<<< HEAD
2009-07-19, Version 4.7.2
	* Build system: Support for `DESTDIR' has been fixed in the Java
	  bindings.
	* collectd: Okay-notifications have been fixed. Thanks to Andrés J.
	  Díaz for fixing this bug.
	* collectd: A programming error has been fixed in the notification
	  code. The bug may result in an assertion failure.
	* memcached plugin: Portability fix for Solaris. Thanks to Amit Gupta
	  for reporting the bug.
	* ping plugin: Link the plugin with libm.

2009-06-02, Version 4.7.1
	* Build system: Detection of Java has been improved and missing
	  details have been added to the configuration summary. Support for
	  libtool 2.2 has been added.
	* collectd: Two bugs with the threshold checking have been fixed. The
	  first one prevented thresholds to be checked at all, the second one
	  caused wrong behavior with the persistency option. Thanks to Andrés
	  J. Díaz for fixing these problems.
	* collectd: Handling of the `Include' configuration option has been
	  fixed.
	* rrdtool plugin: Make sure initialization is run only once. This
	  resolves problems under Solaris and potentially other systems.
	  Thanks to Amit Gupta for reporting this bug.
	* java plugin: Make it possible to use dots ('.') instead of slashes
	  ('/') as the class separator. Thanks to Randy Rizun for pointing
	  this out.
	* swap plugin: A work-around for 32-bit Solaris has been added. Thanks
	  to Doug MacEachern for the patch.

2009-05-11, Version 4.7.0
	* apache plugin: Support to query multiple servers has been added.
	  Thanks to Amit Gupta for the patch.
	* apache plugin: Handling of lighttpd's scoreboard statistics has been
	  improved. Thanks to Amit Gupta for the patch.
	* conntrack plugin: The new conntrack plugin collects the connection
	  tracking table size. Thanks to Tomasz Pala for the patch.
	* fscache plugin: The new fscache plugin collects statistics about
	  Linux' file-system based caching framework. Thanks to Edward
	  Konetzko for the patch.
	* gmond plugin: The new gmond plugin can receive and interpret
	  multicast traffic from Ganglia's gmond daemon.
	* java plugin: The new java plugin exports the collectd API to Java,
	  making it possible to write extensions to collectd in Java.
	* memcachec plugin: The new memcachec plugin queries data from a
	  memcached daemon and parses it similar to the cURL plugin. Thanks to
	  Doug MacEachern for the initial code.
	* memcached plugin: Support for connections over UNIX domain sockets
	  has been added. Thanks to Franck Lombardi for the patch.
	* memory plugin: Support for OpenBSD and possibly other *BSDs has been
	  added. Thanks to Simon Kuhnle for the patch.
	* mysql plugin: Support to query multiple databases has been added.
	  Thanks to Doug MacEachern for the patch.
	* mysql plugin: Master/slave statistics have been added.
	* mysql plugin: Lock statistics have been added. Thanks to Rodolphe
	  Quiédeville for the patch.
	* network plugin: The possibility to sign or encrypt network traffic
	  has been added.
	* protocols plugin: The new protocols plugin provides information
	  about network protocols, such as IP, TCP and UDP.
	* snmp plugin: The intervals given in the configuration of the SNMP
	  plugin must no longer be a multiple of the global interval.
	* table plugin: The new Table plugin provides parsing for table-like
	  structured files, such as many files beneath /proc.
	* ted plugin: The new TED plugin reads power consumption measurements
	  from “The Energy Detective” (TED). Thanks to Eric Reed for this
	  plugin.
	* onewire plugin: The new `Interval' option allows collecting
	  information from OneWire sensors at arbitrary intervals.
	* ping plugin: Support for collecting the drop rate and standard
	  deviation of round-trip times has been added.
	* uptime plugin: The new uptime plugin can collect the server's
	  uptime. Thanks to Marco Chiappero for the patch.
=======
2009-09-10, Version 4.6.5
	* collectd: Remove old values when a cache entry is marked as missing.
	  This way the “GETVAL” command of the UnixSock plugin doesn't return
	  old, no longer valid values when this happens. Thanks to Andrés J.
	  Díaz for the patch.
	* apache, ascent, bind, curl, nginx plugins: Advise the cURL library
	  to follow redirects. Thanks to Joey Hess for reporting this bug.
	* df plugin: Check the ignorelist before stating the file system,
	  possibly reducing the number of stats considerably. Thanks to Joey
	  Hess for reporting this bug.
	* iptables plugin: Support for the new libiptc API has been added.
	  Thanks to Sebastian Harl for the patch. The build system has been
	  updated to the plugin only includes the shipped header files when it
	  is linked with the shipped library, too.
	* libvirt plugin: Re-connect to libvirtd if connecting fails. Thanks
	  to Alan Pevec for the patch.
	* powerdns plugin: Set a timeout when reading data from the datagram
	  socket. Handling of the “LocalSocket” option has been fixed.  An
	  incorrectly used “type” has been corrected. Thanks to Luke Heberling
	  for his patches.
>>>>>>> 50aeefda

2009-07-18, Version 4.6.4
	* collectd: Okay-notifications have been fixed. Thanks to Andrés J.
	  Díaz for fixing this bug.
	* collectd: A programming error has been fixed in the notification
	  code. The bug may result in an assertion failure.
	* memcached plugin: Portability fix for Solaris. Thanks to Amit Gupta
	  for reporting the bug.

2009-06-02, Version 4.6.3
	* Build system, various plugins: Many build fixes for FreeBSD,
	  OpenBSD, NetBSD, Solaris and Mac OS X. Big thanks to Doug MacEachern
	  for many fixes and providing a build system for many platforms,
	  Ulf Zimmermann for providing a FreeBSD system and Simon Kuhnle for
	  providing an OpenBSD system.
	* collectd: Two bugs with the threshold checking have been fixed. The
	  first one prevented thresholds to be checked at all, the second one
	  caused wrong behavior with the persistency option. Thanks to Andrés
	  J. Díaz for fixing these problems.
	* collectd: Handling of the `Include' configuration option has been
	  fixed.
	* battery plugin: Don't complain about a missing directory every
	  interval.
	* exec plugin: Allow executed programs to close STDERR. Thanks to
	  Thorsten von Eicken for reporting this problem.
	* irq plugin: Fix handling of overflowing 32-bit counters. Thanks to
	  Tomasz Pala for the patch.
	* perl plugin: Portability build-fixes. Thanks to Doug MacEachern for
	  the patch.
	* memory plugin: Fix a potential problem under Solaris.
	* swap plugin: A work-around for 32-bit Solaris has been added. Thanks
	  to Doug MacEachern for the patch.

2009-03-18, Version 4.6.2
	* collectd: Some Solaris utility code has been improved.
	* filter subsystem: Allow `Chains' without default targets.
	* liboping: A patch to comply with strict aliasing rules has been
	  added.
	* timediff match: Fix a typo: The match was registered with a wrong
	  name which prevented this match to be used as documented. Thanks to
	  Bruno Prémont for finding this problem.
	* bind plugin: Fix collection of the cached RR sets. The number of RR
	  sets currently in the cache was collected as a counter value, which
	  is nonsense. Thanks to Bruno Prémont for implementing this.
	* dns plugin: Don't pass NULL to `pcap_open_live': Some systems,
	  primarily BSDs, don't take it well and crash.
	* oracle plugin: Portability to 64 bit systems has been improved.
	* postgresql plugin: The default configuration has been improved.
	* rrdtool plugin: Fix a possible race condition: If the network plugin
	  is brought and dispatches a value before the rrdtool plugin is
	  initialized, the daemon may crash.

2009-02-22, Version 4.6.1
	* collectd: Many documentation fixes.
	* Collectd::Unixsock: Error handling has been improved.
	* regex match: Don't link with the PCRE library.
	* bind plugin: Various bugs have been fixed. Thanks to Bruno Prémont
	  for finding and fixing most of them.
	* ipmi plugin: Fix an off-by-one error which could cause segmentation
	  faults. Thanks to Peter Holik for his patch.

2009-02-16, Version 4.6.0
	* collectd: Added the `filter chain' infrastructure, which allows the
	  user to use `matches' and `targets' to control value processing.
	* collectd: The new `-T' command line argument allows more in-depth
	  testing of a configuration. Thanks to Doug MacEachern for the patch.
	* collectd-nagios: The Nagios integration command has been updated to
	  use libcollectdclient. The `percentage' aggregation function has
	  been added. Thanks to Fabian Linzberger for the patch.
	* libcollectdclient: A library which abstracts communication with the
	  unixsock plugin for clients has been added.
	* regex match: Match values by their identifies using regular
	  expressions.
	* timediff match: Match for values with an invalid timestamp.
	* value match: Select values by their data sources' values.
	* notification target: Create and dispatch a notification.
	* replace target: Replace parts of an identifier using regular
	  expressions.
	* set target: Set (overwrite) entire parts of an identifier.
	* bind plugin: This new plugin uses the new HTTP/XML interface to BIND
	  statistics, allowing very detailed name server statistics. Thanks to
	  Bruno Prémont for this plugin.
	* cpu plugin: Report `interrupt' separately when using
	  sysctlbyname(3) (used under *BSD). Support for sysctl(3), for
	  example for native OpenBSD support, has been added. Thanks to Simon
	  Kuhnle for the patch.
	* csv plugin: Make it possible to write values to STDOUT instead of
	  files. This is meant for testing purposes mostly. The output written
	  to STDOUT is compatible with the exec plugin. Thanks to Doug
	  MacEachern for the patch.
	* curl plugin: This new plugin can be used to read web pages and parse
	  them using the same mechanism that's used in the tail plugin.
	* dbi plugin: This new plugin allows you to connect to a variety of
	  relational databases and use SQL to gather custom statistics from
	  it. It is similar to the already existing PostgreSQL plugin but uses
	  libdbi to communicate with the database(s).
	* interface plugin: Use the ignorelist framework when selecting /
	  ignoring interfaces. This allows one to use regular expressions to
	  select interfaces, too.
	* ipmi plugin: Handle temporary IPMI error conditions more gracefully.
	  Thanks to Bruno Prémont for this patch.
	* memcached plugin: Add hit-ratio metric. Thanks to Doug MacEachern
	  for the patch.
	* mysql plugin: Allow connecting to a database via the UNIX domain
	  socket, too. Thanks to Mirko Buffoni for the patch.
	* network plugin: Further performance improvements for the receive
	  code. This hopefully will help very large setups.
	* openvpn plugin: This new plugin collects statistics provided by the
	  OpenVPN daemon. Thanks to Doug MacEachern for the patch.
	* oracle plugin: This new plugin allows you to connect to an Oracle
	  database and use SQL to gather custom statistics from it. It is
	  similar to the already existing PostgreSQL plugin.
	* perl plugin: Compatibility fixes for broken versions of Perl 5.10
	  have been added.
	* perl plugin: Export the newly added plugin_write() to Perl plugins.
	* perl plugin: Added support for `notification meta data'.
	* perl plugin: Added support for the `filter chain' infrastructure by
	  allowing plugins to register `matches' and `targets'.
	* postgresql plugin: The preferred configuration syntax has been
	  updated to be in line with the syntax used by the new dbi and oracle
	  plugins. The compatibility code for the old syntax is present.
	  Support for the new `Result' blocks and the interval parameter has
	  been added.
	* processes plugin: Stacksize and virtual memory usage statistics have
	  been added. Portability fixes.
	* rrdcached plugin: This new plugin uses the (still in development)
	  RRD accelerator daemon, rrdcached. This daemon works very similar to
	  the original rrdtool plugin of collectd, but adds some more nice
	  features.
	* swap plugin: Code for OpenBSD (and possibly other *BSDs) has been
	  added.

2009-05-09, Version 4.5.4
	* Build system, various plugins: Many build fixes for FreeBSD,
	  OpenBSD, NetBSD, Solaris and Mac OS X. Big thanks to Doug MacEachern
	  for many fixes and providing a build system for many platforms,
	  Ulf Zimmermann for providing a FreeBSD system and Simon Kuhnle for
	  providing an OpenBSD system.
	* collectd: Fix a potential race condition when creating directories.
	* battery plugin: Don't complain about a missing directory every
	  interval.
	* dns plugin: Slight portability fixes.
	* exec plugin: Allow executed programs to close STDERR. Thanks to
	  Thorsten von Eicken for reporting this problem.
	* irq plugin: Fix handling of overflowing 32-bit counters. Thanks to
	  Tomasz Pala for the patch.
	* perl plugin: Portability build-fixes. Thanks to Doug MacEachern for
	  the patch.
	* rrdtool plugin: Fix a possible race condition: If the network plugin
	  is initialized and dispatches a value before the rrdtool plugin is
	  initialized, the daemon may crash.
	* memory plugin: Fix a potential problem under Solaris.

2009-02-22, Version 4.5.3
	* build system: The check for libupsclient even when `pkg-config' is
	  not available.
	* collectd: Fix error handling in the global cache.
	* Collectd::Unixsock: Error handling has been improved.
	* ascent plugin: Fix a memory leak. Thanks to Bruno Prémont for his
	  patch.
	* ipmi plugin: Fix an off-by-one error which could cause segmentation
	  faults. Thanks to Peter Holik for his patch.
	* tcpconns plugin: An endianness problem has been fixed in the *BSD
	  code. Thanks to "thated" for reporting this.

2009-01-02, Version 4.5.2
	* build system: Check for `mysql.h' and `mysql/mysql.h', since the
	  file may be in both locations, especially when the database was
	  installed in a non-standard path. Thanks to Dusty Doris for
	  reporting this.
	* build system: Handle the _POSIX_PTHREAD_SEMANTICS defined, needed by
	  Solaris, in the configure script automatically.
	* build system, tcpconns plugin: Check for `kvm_nlist' and
	  `kvm_openfiles' before enabling the plugin: Solaris provides a KVM
	  library with similar functions to the BSD variant, but doesn't
	  provide these necessary functions.
	* collectd.conf(5): Various fixes and clarifications.
	* collectd: Remove a GNUism (unnamed unions), thus improving
	  portability.
	* collectd, apcups plugin: Include "collectd.h" before <stdlib.h>.
	  This solves portability problems, especially for Solaris.
	* dns plugin: Fix a portability problem with NetBSD.
	* filecount plugin: Fix an off-by-one error. This error may cause a
	  segmentation fault.
	* network plugin: Fix the handling of `type' in the network protocol.
	  Due to a programming mistake, only 4 or 8 bytes would be copied to a
	  much larger buffer. This caused the `type' to be transferred much
	  more often than necessary. In some cases, e. g. the `cpu' and
	  `cpufreq' plugins being used at the same time, data may be corrupted
	  in those files. Thanks to Bruno Prémont for debugging and reporting
	  this issue.
	* processes plugin: Fix a possible segmentation fault when specifying
	  invalid configuration options.
	* unixsock plugin: Make sure the initialization function is run only
	  once. This resolves a file descriptor leak under systems which run
	  the initialization more than once, such as Solaris.

2008-10-16, Version 4.5.1
	* build system: Change `--enable-<plugin>' to abort with an error if
	  dependencies are not met. Thanks to Bruno Prémont for the patch.
	  Also, the poisoning of various string functions has been restricted
	  to debug builds.
	* collectd: Fix a memory leak in the global value cache. With every
	  *missing* value a couple of bytes would be leaked. Another memory
	  leak in the configuration handling code has been fixed. Thanks to
	  Niraj Tolia for reporting these issues.
	* collectd: Fix an off-by-one error in the ignorelist functionality.
	  When using regular expressions, the last character would be missing,
	  possibly matching differently from what one would expect.
	* collectdmon: Don't block SIGCHLD. This fixes a potential portability
	  problem.
	* collectd-nagios: Fix handling of the `-d' option. Thanks to Fabian
	  Linzberger for reporting the bug.
	* iptables plugin: Fix an off-by-one error. If a string was just one
	  character too long, it was truncated instead of reporting an error.
	* network plugin: Fix a memory leak in the configuration handling
	  code. Thanks to Niraj Tolia for reporting this issue.
	* perl plugin: Log an error message if bootstrapping `Collectd' fails.
	* postgresql plugin: Don't reopen connection during reinitialization.
	  This fixes a bug under Solaris and potentially other platforms.
	  Missing calls to `PQclear' have been added, too. This fixes memory
	  leaks. Thanks to ``Admin'' for reporting these bugs.
	* snmp plugin: Don't expect null-terminated strings from the Net-SNMP
	  library.
	* tail plugin: Call `clearerr(3)' after reading an EOF. This fixes
	  problems with some `libc's. Thanks to Matthias Lay for reporting the
	  bug.

2008-09-04, Version 4.5.0
	* collectd: Added the ability to flush certain identifiers.
	* collectd: The concept of `notification meta data' has been
	  introduced.
	* filecount plugin: The new filecount plugin counts the number of
	  files in a directory and its subdirectories.
	* ipmi plugin: Sensor names have been changed to ensure unique names.
	  Notifications upon added and removed sensors can now be generated.
	* notify_desktop plugin: This new plugin sends notifications to the
	  X desktop using the structure defined in the `Desktop Notification
	  Specification'.
	* notify_email plugin: This new plugin sends out notifications via
	  email, using the `esmtp' library.
	* onewire plugin: The new experimental(!) onewire plugin reads values,
	  such as temperatures, from sensors connected to the computer via the
	  onewire bus.
	* perl plugin: Improved synchronized access to internal data structures
	  and fixed a possible dead-lock.
	* perl plugin: Added the ability to flush certain identifiers and marked
	  plugin_flush_all() and plugin_flush_one() as deprecated in favor of
	  plugin_flush().
	* perl plugin: Added the ability to configure Perl plugins.
	* postgresql plugin: The new postgresql plugin collects statistics
	  about or from a PostgreSQL database.
	* processes plugin: The `ProcessMatch' option has been added.
	* rrdtool plugin: Implement throttling of the `update queue' to lessen
	  IO load.
	* tcpconns plugin: This plugin has been ported to OpenBSD.
	* thermal plugin: The new thermal plugin collects system temperatures
	  using Linux ACPI thermal zone data.

2009-01-02, Version 4.4.5
	* build system: Check for `mysql.h' and `mysql/mysql.h', since the
	  file may be in both locations, especially when the database was
	  installed in a non-standard path. Thanks to Dusty Doris for
	  reporting this.
	* build system: Handle the _POSIX_PTHREAD_SEMANTICS defined, needed by
	  Solaris, in the configure script automatically.
	* collectd.conf(5): Various fixes and clarifications.
	* apcups plugin: Include "collectd.h" before <stdlib.h>. This solves
	  portability problems, especially for Solaris.
	* dns plugin: Fix a portability problem with NetBSD.
	* network plugin: Fix the handling of `type' in the network protocol.
	  Due to a programming mistake, only 4 or 8 bytes would be copied to a
	  much larger buffer. This caused the `type' to be transferred much
	  more often than necessary. In some cases, e. g. the `cpu' and
	  `cpufreq' plugins being used at the same time, data may be corrupted
	  in those files. Thanks to Bruno Prémont for debugging and reporting
	  this issue.
	* unixsock plugin: Make sure the initialization function is run only
	  once. This resolves a file descriptor leak under systems which run
	  the initialization more than once, such as Solaris.

2008-10-16, Version 4.4.4
	* build system: Change `--enable-<plugin>' to abort with an error if
	  dependencies are not met. Thanks to Bruno Prémont for the patch.
	  Also, the poisoning of various string functions has been restricted
	  to debug builds.
	* collectd: Fix a memory leak in the global value cache. With every
	  *missing* value a couple of bytes would be leaked. Another memory
	  leak in the configuration handling code has been fixed. Thanks to
	  Niraj Tolia for reporting these issues.
	* collectd: Fix an off-by-one error in the ignorelist functionality.
	  When using regular expressions, the last character would be missing,
	  possibly matching differently from what one would expect.
	* collectdmon: Don't block SIGCHLD. This fixes a potential portability
	  problem.
	* collectd-nagios: Fix handling of the `-d' option. Thanks to Fabian
	  Linzberger for reporting the bug.
	* network plugin: Fix a memory leak in the configuration handling
	  code. Thanks to Niraj Tolia for reporting this issue.
	* perl plugin: Log an error message if bootstrapping `Collectd' fails.
	* tail plugin: Call `clearerr(3)' after reading an EOF. This fixes
	  problems with some `libc's. Thanks to Matthias Lay for reporting the
	  bug.

2008-09-01, Version 4.4.3
	* collectd: Fix a memory leak in the threshold checking code.
	* memcached plugin: Fix a too short timeout and a related file
	  descriptor leak.
	* memory plugin: A typo in the libstatgrab code has been fixed.
	* snmp plugin: Fix a possible memory leak.

2008-07-15, Version 4.4.2
	* build system: Use pkg-config to detect the upsclient library.
	* collectd: Try even harder to determine the endianess of the
	  architecture collectd is being built on.
	* disk plugin: Fix for Linux 2.4: A wrong field was used as the name
	  of disks.
	* dns plugin: Fix compilation errors with BIND versions 19991001
	  through 19991005.
	* network plugin: Bugfix in the init routine: The init function
	  cleared a buffer regardless of its contents. This could lead to lost
	  values under Solaris.
	* nginx plugin: Remove usage of the thread-unsafe `strtok' function.
	* vserver plugin: Remove usage of the thread-unsafe `readdir'
	  function.
	* wireless plugin: Work around incorrect noise and power values
	  returned by some broken drivers.

2008-06-03, Version 4.4.1
	* collectd: Fix the `DataSource' option within `Type' blocks. Thanks
	  to kyrone for reporting this.
	* collectd: Fixed min/max output in notifications generated by
	  threshold checking.
	* collectd-nagios: Fix the protocol used to communicate with the
	  daemon.
	* perl plugin: Fail noisily, but don't shutdown the daemon, if
	  initialization has errors. An issue with Perl 5.10 has been fixed.
	* teamspeak2 plugin: Fixed an out of bound array access. Thanks to
	  René Rebe and Siegmund Gorr for reporting this.

2008-05-06, Version 4.4.0
	* collectd: Internal code cleanups.
	* collectd: Added support for a `Flush' command in the unixsock and
	  exec plugins. This command can be used to force a plugin (or all) to
	  flush its values to disk.
	* collectd: Thresholds can now be configured to apply to one data
	  source only, making it possible to configure different thresholds
	  for each data source.
	* apache, nginx plugins: Added the possibility to disable host and/or
	  peer verification.
	* ascent plugin: The new ascent plugin reads and parses the statistics
	  page of an Ascent server.
	* cpu plugin: Support for the statgrab library has been added.
	* disk plugin: The possibility to ignore certain disks or collect only
	  specific disks has been added.
	* disk plugin: Support for the statgrab library has been added.
	* ipmi plugin: The new ipmi plugin uses the OpenIPMI library to read
	  sensor values via IPMI, the intelligent platform management
	  interface.
	* iptables plugin: The iptc library that is used by the iptables
	  plugin has been added to the distribution, because it is not
	  provided by all distributions and removed from at least one.
	* powerdns plugin: The new powerdns plugin reads statistics from an
	  authoritative or a recursing PowerDNS name server.
	* rrdtool plugin: The size of the files generated with the default
	  configuration has been decreased.
	* tail plugin: The new tail plugin can be used to gather statistics by
	  continuously reading from log files.
	* teamspeak2 plugin: The new teamspeak2 plugin connects to a
	  TeamSpeak2 server and collects statistics about the number of users
	  and number of channels.
	* users plugin: Support for the statgrab library has been added.
	* vmem plugin: The new vmem plugin collects very detailed statistics
	  about the virtual memory subsystem of Linux.

2008-08-30, Version 4.3.4
	* Build system: Improved detection of and linking with the statgrab
	  library.
	* collectd: Portability fixes, especially to determine endianess more
	  reliable.
	* Various plugins: Fix format strings.
	* disk plugin: A fix for giving disks under Linux 2.4 the right names
	  again has been applied.
	* memcached plugin: Fix a too short timeout and a related file
	  descriptor leak.
	* memory plugin: A typo in the libstatgrab code has been fixed.
	* network plugin: A fix in the initialization function solves problems
	  under Solaris.
	* nginx plugin: A thread-unsafe function has been replaced.
	* vserver plugin: A thread-unsafe function has been replaced.
	* wireless plugin: A work-around for broken wireless drivers has been
	  added.

2008-04-22, Version 4.3.3
	* build system: Improved detection of several libraries, especially if
	  they are in non-standard paths.
	* build system: Portability fixes: Automatically define "_REENTRANT"
	  if the libc expects it.
	* collectd: Error and warning messages have been improved.
	* collectd: Check for the BYTE_ORDER and BIG_ENDIAN defines before
	  using them.
	* apache plugin: Allocate new memory when reading a webpage instead of
	  using a buffer of static size.
	* exec plugin: Close (almost) all filedescriptors before exec(2)ing
	  the program.
	* hddtemp plugin: Error and warning messages have been improved.
	* sensors plugin: Fix sensor collection for some chip types.

2008-03-29, Version 4.3.2
	* collectd: Fix configuration of the `FailureMax', `WarningMax', and
	  `Persist' threshold options.
	* collectd: Fix handling of missing values in the global value cache.
	* collectd: Improved error messages when parsing the configuration.
	* sensors plugin: Fix temperature collection with libsensors4.
	* unixsock plugin: Fix mixed input and output operation on streams.
	* wireless plugin: Fix reading noise value.

2008-03-05, Version 4.3.1
	* exec plugin: Set supplementary group IDs.
	* network plugin:
	  + Use `memcpy' when constructing/parsing a package to avoid
	    alignment problems on weird architectures, such as Sparc.
	  + Translate doubles to/from the x86 byte representation to ensure
	    cross-platform compatibility.
	* ping plugin: Correct the handling of the `TTL' setting.
	* swap plugin: Reapply a patch for Solaris.
	* tcpconns plugin: Portability improvements.

2008-02-18, Version 4.3.0
	* collectd: Notifications have been added to the daemon. Notifications
	  are status messages that may be associated with a data instance.
	* collectd: Threshold checking has been added to the daemon. This
	  means that you can configure threshold values for each data
	  instance. If this threshold is exceeded a notification will be
	  created.
	* collectd: The new `FQDNLookup' option tells the daemon to use the
	  full qualified domain name as the hostname, not just the host part
	  es returned by `gethostname(2)'.
	* collectd: Support for more than one `TypesDB' file has been added.
	  This is useful when one such file is included in a package but one
	  wants to add custom type definitions.
	* collectd: The `Include' config option has been expanded to handle
	  entire directories and shell wildcards.
	* collectdmon: The new `collectdmon' binary detects when collectd
	  terminates and automatically restarts it again.
	* csv plugin: The CSV plugin is now able to store counter values as a
	  rate, using the `StoreRates' configuration option.
	* exec plugin: Handling of notifications has been added and the
	  ability to pass arguments to the executed programs has been added.
	* hddtemp plugin: The new `TranslateDevicename' option lets you
	  disable the translation from device names to major-minor-numbers.
	* logfile plugin: Handling of notifications has been added.
	* ntpd plugin: The new `ReverseLookups' can be used to disable reverse
	  domain name lookups in this plugin.
	* perl plugin: Many internal changes added support for handling multiple
	  threads making the plugin reasonably usable inside collectd. The API has
	  been extended to support notifications and export global variables to
	  Perl plugins; callbacks now have to be identified by name rather than a
	  pointer to a subroutine. The plugin is no longer experimental.
	* uuid plugin: The new UUID plugin sets the hostname to an unique
	  identifier for this host. This is meant for setups where each client
	  may migrate to another physical host, possibly going through one or
	  more name changes in the process. Thanks to Richard Jones from
	  Red Hat's Emerging Technology group for this plugin.
	* libvirt: The new libvirt plugin uses the `libvirt' library to query
	  CPU, disk and network statistics about guest systems on the same
	  physical server. Thanks to Richard Jones from Red Hat's Emerging
	  Technology group for this plugin.

2008-04-22, Version 4.2.7
	* build system: Improved detection of several libraries, especially if
	  they are in non-standard paths.
	* build system: Portability fixes: Automatically define "_REENTRANT"
	  if the libc expects it.
	* collectd: Error and warning messages have been improved.
	* collectd: Check for the BYTE_ORDER and BIG_ENDIAN defines before
	  using them.
	* apache plugin: Allocate new memory when reading a webpage instead of
	  using a buffer of static size.
	* exec plugin: Close (almost) all filedescriptors before exec(2)ing
	  the program.
	* hddtemp plugin: Error and warning messages have been improved.
	* sensors plugin: Fix sensor collection for some chip types.

2008-03-29, Version 4.2.6
	* collectd: Improved error messages when parsing the configuration.
	* sensors plugin: Fix temperature collection with libsensors4.
	* unixsock plugin: Fix mixed input and output operation on streams.
	* wireless plugin: Fix reading noise value.

2008-03-04, Version 4.2.5
	* apache plugin: Improved initialization and error messages.
	* exec plugin: Set supplementary group IDs.
	* network plugin:
	  + Create separate threads for reading from the socket and parsing
	    and dispatching incoming packets. Versions prior to this may have
	    problems in high-load situations, where the socket receive buffers
	    overflows, resulting in gaps in the data.
	  + Use `memcpy' when constructing/parsing a package to avoid
	    alignment problems on weird architectures, such as Sparc.
	  + Translate doubles to/from the x86 byte representation to ensure
	    cross-platform compatibility.
	* ping plugin: Correct the handling of the `TTL' setting.
	* rrdtool plugin: Ensure correct handling of the `RRATimespan' option.
	* swap plugin: Reapply a patch for Solaris.
	* tcpconns plugin: Portability improvements.

2008-01-21, Version 4.2.4
	* unixsock plugin: A bug in the unixsock plugin caused it not to set
	  the permission on the socket as documented in the manpage. Thanks to
	  Evgeny Chukreev for fixing this issue.
	* collectd: The documentation has been improved.

2007-12-28, Version 4.2.3
	* sensors plugin: Updated the plugin to build and work with version 3
	  of the libsensors library.

2007-12-15, Version 4.2.2
	* nginx plugin: Incorrect comparison of strings lead to a segfault
	  when using the plugin. Thanks to Saulius Grigaliunas for fixing
	  this.
	* logfile plugin: The config option `Timestamp' was handled
	  incorrectly and basically always active. Thanks to Luke Heberling
	  for fixing this.

2007-11-08, Version 4.2.1
	* tcpconns plugin: Don't complain about a missing file if IPv6 is not
	  enabled on the host.
	* snmp plugin: Fix a memory leak.

2007-10-27, Version 4.2.0
	* collectd: The new config option `Include' lets you include other
	  configfiles and thus split up your config into smaller parts. This
	  may be especially interesting for the snmp plugin to keep the data
	  definitions separate from the host definitions.
	* ipvs plugin: The new `ipvs' plugin collects IPVS connection statistics
	  (number of connections, octets and packets for each service and
	  destination). Thanks to Sebastian Harl for this plugin.
	* memcached plugin: The new `memcached' plugin connects to a memcached
	  daemon process and collects statistics of this distributed caching
	  system. Thanks to Antony Dovgal for contributing this plugin.
	* nginx plugin: The new `nginx' plugin reads the status page of an
	  nginx daemon and saves the handled connections and requests.
	* perl plugin: Many changes, including the added `EnableDebugger'
	  config option which lets you debug your Perl plugins more easily.
	* rrdtool plugin: Use the thread-safe RRD-library if available. Try to
	  be more thread-safe otherwise by locking calls to the library.
	* snmp plugin: Added the options `Scale' and `Shift' to Data-blocks to
	  correct the values returned by SNMP-agents. If a <data> block is
	  defined as `table' the instance is now optional. The sequence number
	  is used as the type-instance in this case. The new `InstancePrefix'
	  option allows to add arbitrary prefixes to the type-instance.
	* tcpconns plugin: The new `tcpconns' plugin collects the number of
	  certain TCP connections and what state they're in. This can be used
	  to see how many connections your FTP server has to handle or how
	  many outgoing connections your mailserver has open.

2008-01-11, Version 4.1.6
	* unixsock plugin: A bug in the unixsock plugin caused it not to set
	  the permission on the socket as documented in the manpage. Thanks to
	  Evgeny Chukreev for fixing this issue.
	* collectd: The documentation has been improved.

2007-12-27, Version 4.1.5
	* rrdtool plugin: Fix a memory leak that only occurred in very-low-
	  memory situations.
	* sensors plugin: Updated the plugin to build and work with version 3
	  of the libsensors library.

2007-11-08, Version 4.1.4
	* Build system: Improve detection of the rrd library, especially if
	  it's in a non-standard location.
	* Build system: A bug when parsing the argument for
	  `--with-libnetsnmp' has been fixed.
	* collectd: Implement `strerror_r' if the libc doesn't provide it.
	* rrdtool plugin: Fix a bug in the shutdown sequence that might cause
	  a deadlock or delay when shutting down the daemon.
	* snmp plugin: Fix a memory leak.

2007-10-24, Version 4.1.3
	* collectd: A build issue under Solaris has been resolved by renaming
	  data types.
	* rrdtool plugin: Use the thread-safe RRD-library if available. Try to
	  be more thread-safe otherwise by locking calls to the library.

2007-09-28, Version 4.1.2
	* apcups plugin: Fix reporting of the `load percent' data.
	* wireless plugin: Correct the handling of cards returning signal and
	  noise quality as percentage.
	* perl plugin: Fix a possible buffer overflow in get_module_name().
	* build system: Further improve the detection of libraries.
	* netlink plugin: Build issues under some older versions of the Linux
	  includes (i. e. Debian Sarge) have been fixed.
	* snmp plugin: Fix a potential segfault when a host times out. Add
	  support for the `timeticks' type. 

2007-09-12, Version 4.1.1
	* Build system: The detection of `libnetlink' has been improved.
	* collectd: The documentation has been fixed in numerous places.
	* exec plugin: Setting the group under which to run a program has been
	  fixed.
	* collectd: The `sstrerror' function was improved to work correctly
	  with the broken GNU version of `strerror_r'.
	* collectd: Write an error message to STDERR when loading of a plugin
	  fails.
	* apcups plugin: Fix the `types' used to submit the values: They still
	  has an `apcups_' prefix which doesn't work anymore.
	* rrdtool plugin: Create new RRD-files with the `begin' time set to
	  whatever the client thinks is `now'..

2007-09-01, Version 4.1.0
	* Build system: The build system has been changed to automatically
	  disable all plugins, which are missing dependencies. The dependency
	  checking has been removed from the plugins themselves to remove
	  redundancy.
	* Flexible interval: The interval of collected data is now sent along
	  with the data itself over the network, so that the interval-settings
	  of server and clients no longer needs to match.
	* netlink plugin: The new `netlink' plugin connects to the Linux
	  kernel using a netlink socket and uses it to query information about
	  interfaces, qdiscs and classes.
	* rrdtool plugin: The cache is now dumped to disk in an extra thread
	  to not block data collection.
	* snmp plugin: The new `snmp' plugin can read values from SNMP enabled
	  network devices, such as switches, routers, thermometers, rack
	  monitoring servers, etc. The collectd-snmp(5) manpage documents this
	  plugin.
	* unixsock plugin: Added the `LISTVAL' command.
	* xmms plugin: The new `xmms' plugin graphs the bitrate and frequency
	  of music played with xmms.

2007-09-28, Version 4.0.9
	* apcups plugin: Fix reporting of the `load percent' data.
	* wireless plugin: Correct the handling of cards returning signal and
	  noise quality as percentage.
	* perl plugin: Fix a possible buffer overflow in get_module_name().

2007-09-12, Version 4.0.8
	* collectd: The `sstrerror' function was improved to work correctly
	  with the broken GNU version of `strerror_r'.
	* collectd: Write an error message to STDERR when loading of a plugin
	  fails.
	* apcups plugin: Fix the `types' used to submit the values: They still
	  has an `apcups_' prefix which doesn't work anymore.
	* rrdtool plugin: Create new RRD-files with the `begin' time set to
	  whatever the client thinks is `now'..

2007-08-26, Version 4.0.7
	* documentation: Some typos have been fixed and some information has
	  been improved.
	* build system: Many fixes for detecting libraries in unusual places,
	  such as on RedHat systems. The affected libraries are `libcurl',
	  `libmysql', and `libupsclient'.
	* network plugin: Allow the `Port' option to be specified as a number
	  (i. e. without quotes).
	* nut plugin: A fix allows linking the nut plugin against
	  libupsclient, version >= 2.2.0.
	* processes plugin: Fix a potential segmentation fault.

2007-07-30, Version 4.0.6
	* sensors plugin: Fix the ignorelist functionality: Only the `type
	  instance' was used to match against the list, but the documentation
	  told otherwise. This release fixes the code, so it complies with the
	  documentation.
	* syslog plugin: Call `openlog' right when the plugin is loaded, so
	  configuration messages will end up in the logging facility.
	* conrtib/fedora: The contributed specfile for Fedora has been
	  updated.

2007-07-05, Version 4.0.5
	* Portability: More fixes for OpenBSD have been included.

2007-06-24, Version 4.0.4
	* cpu plugin: Fixed the Solaris code.
	* dns plugin: Fixed a build issue for OpenBSD.
	* interface plugin: Fixed the Solaris code.
	* load plugin: Fixed the alternative `/proc' Linux code.
	* memory plugin: Fixed the Solaris code.
	* oconfig: Don't require `-lfl' anymore.

2007-06-19, Version 4.0.3
	* cpu plugin: Fix the Darwin / Mac OS X code.
	* ping plugin: Use the return value of `getpid', not its address.
	* csv, rrdtool plugin: Fixed a bug that prevented an buffer to be
	  initialized correctly.
	* configure: Added `--with-nan-emulation' to aid cross compilation.

2007-06-12, Version 4.0.2
	* hddtemp and ntpd plugin: Corrected the parsing of port numbers when
	  they're given in numerically form.

2007-06-07, Version 4.0.1
	* iptables plugin: A bug in the configuration routine has been fixed.
	  Setting a comment in the configfile will no longer cause a
	  segmentation fault.

2007-06-03, Version 4.0.0
	* collectd: The plugin-infrastructure has been changed to allow for
	  more types of plugins, namely `write' and `log' plugins.
	* collectd: The read-function has been changed to read many plugins in
	  parallel, using threads. Thus, plugins generally need to use
	  thread-safe functions from now on.
	* collectd: The '-t' command line options allows to perform syntax tests
	  of the configuration file and exit immediately.
	* csv plugin: The new `csv' plugin handles output to `comma separated
	  values'-files.
	* rrdtool plugin: The new `rrdtool' plugin handles output to
	  RRD-files. Data can be cached to combine multiple updates into one
	  write to increase IO-performance.
	* network plugin: The new `network' plugin handles IO via the network.
	  It implements a different, much more extensible protocol which can
	  combine many values in one packet, decreasing the number of UDP-
	  packets being sent. It can read from and send to the network and
	  with the appropriate configuration even forward packets to other
	  networks.
	* unixsock plugin: The new `unixsock' plugin provides an interface to
	  communicate with the daemon while it is running. Right now the
	  commands `GETVAL' and `PUTVAL' are implemented, but more are to
	  come.
	* perl plugin: The new `perl' plugin allows you to write extensions
	  for collectd in the scripting-language Perl.
	* logfile plugin: The new `logfile' plugin writes logmessages to files
	  or STDOUT or STDERR.
	* syslog plugin: The new `syslog' plugin sends logmessages to the
	  system's syslog daemon.
	* entropy plugin: The new `entropy' plugin collects the amount of
	  entropy currently being available to the system.
	* exec plugin: The new `exec' plugin forks child processes and reads
	  back values provided by the forked processes.
	* iptables plugin: The new `iptables' plugin reads counters from
	  iptables rules. Thanks to Sjoerd van der Berg for contributing this
	  plugin.
	* irq plugin: The new `irq' plugin collects the IRQ-counters. Thanks
	  to Peter Holik for contributing this plugin.
	* nut plugin: The new `nut' plugin connects the upsd of the `network
	  ups tools' and reads information about the connected UPS.
	* apache plugin: Support for lighttpd's `BusyServers' (aka.
	  connections) field was added by Florent Monbillard.
	* collectd-nagios: The new `collectd-nagios' binary queries values
	  from collectd, parses them and exits according to Nagios-standards.
	* manpages: The manpages have been improved a lot.

2007-09-28, Version 3.11.7
	* wireless plugin: Correct the handling of cards returning signal and
	  noise quality as percentage.

2007-08-31, Version 3.11.6
	* processes plugin: Fix a potential segmentation fault.

2007-05-29, Version 3.11.5
	* configure: Added `AC_SYS_LARGEFILE' for LFS.
	* ntpd plugin: Fix a potential buffer overflow.
	* processes plugin: Fix a bug when run under Linux 2.4. All processes
	  were accounted as `zombies'.

2007-04-10, Version 3.11.4
	* dns plugin: Change the order of includes to make the plugin compile
	  under FreeBSD.

2007-03-30, Version 3.11.3
	* configure: Have the configure-script define `HAVE_LIBKSTAT' instead
	  of the unused `COLLECT_KSTAT'.

2007-02-11, Version 3.11.2
	* plugin: Catch NULL-pointer and try to fix them. Otherwise the
	  NULL-pointer may have been passed to `printf' which causes a
	  segfault with some libcs.

2007-02-10, Version 3.11.1
	* df plugin: Some wrong defines have been fixed so the plugin works
	  under Solaris again.
	* dns plugin: The usage of a struct has been fixed to work with
	  non-GNU libcs.
	* processes plugin: Some missing defines have been added so the plugin
	  compiles cleanly under FreeBSD and presumably other UNIXes.

2006-12-22, Version 3.11.0
	* collectd: The new command line option `-P' makes it easier for
	  distributors to change the location of PID-files.
	* collectd: The daemon shuts down faster now which makes it easier to
	  write init.d-scripts for it.
	* apache plugin: Increase the buffersize to 16k, because the 4k buffer
	  caused problems every now and then.
	* df plugin: New config options allow to ignore certain mountpoints,
	  filesystem types or devices.
	* dns plugin: The new dns plugin uses `libpcap' to capture DNS traffic
	  and interprets it. It collects traffic as well as qtype, opcode and
	  rcode counts.
	* email plugin: Sebastian Harl has contributed this plugin which
	  counts received mails in categories (e. g. ham, spam, virus), spam
	  score (as given by SpamAssassin) and check types.
	* mbmon plugin: Flavio Stanchina has contributed this plugin which
	  uses `mbmon' to gather information from sensors on the motherboard.
	* processes plugin: Collect detailed statistics for configured
	  processes, that's process and thread count, CPU usage, resident
	  segment size and pagefaults.
	* multimeter plugin: Peter Holik contributed a new plugin which
	  queries multimeters.
	* sensors plugin: Lubos Stanek has put much effort into improving this
	  plugin, including `extended naming', collection of voltage values
	  and the possibility to ignore certain values.

2006-12-21, Version 3.10.4
	* Max Kellermann has identified a bug in the server routine: When
	  opening a socket fails the daemon will (re)try opening the socket in
	  an endless loop, ultimately leading to a `EMFILE' error.

2006-11-04, Version 3.10.3
	* Lubos Stanek has identified a bug in the ntpd-plugin: When the
	  ntpd's reply was sent in more than one packet, the buffer size was
	  calculated incorrectly, resulting in the reading of uninitialized or
	  freed memory.

2006-11-01, Version 3.10.2
	* The sample config file has been improved.
	* Errors in the manpages have been corrected.
	* The ping-plugin now adds hosts during initialization, not during
	  startup. This speeds up startup when no network connectivity is
	  available. Also, the hosts are being added later when the network is
	  available.
	* Improved BSD-support for the df-plugin.
	* Fixed syntax errors in the swap-plugin for Mac OS X.
	* Fix a wrong structure being passed to `getnameinfo' in the ntpd-
	  plugin.
	* Don't disable the mysql-plugin if connecting to the database fails
	  during initialization. Instead, try again in increasing intervals.

2006-07-19, Version 3.10.1
	* A bug in the apcups plugin was fixed: Is the plugin is loaded, but
	  the apcups cannot be reached, unconnected sockets will pile up and
	  eventually lead to `Too many open files' errors.

2006-07-09, Version 3.10.0
	* The `disk' plugin has been ported to Darwin.
	* The `battery' plugin should work on many Apple computers now.
	* The `traffic' plugin can now ignore certain interfaces. Also,
	  statistics for sent/received packets and errors have been added.
	* A plugin to monitor APC UPSes using `apcupsd' has been added. Thanks
	  to Anthony Gialluca for contributing this plugin and providing me
	  with a test environment :)
	* A plugin for monitoring an NTP instance and the local clock drift
	  has been added.

2006-06-25, Version 3.9.4
	* The Solaris code in the `swap' plugin has been changed to reflect
	  the numbers returned by `swap -s'. Thanks to Christophe Kalt for
	  working this out.
	* The debugging system has been fixed to work with the Sun libc.
	* When built without librrd the variable `operating_mode' could be
	  uninitialized. Thanks to David Elliot for reporting the bug.

2006-06-01, Version 3.9.3
	* Fixed the ping-plugin under FreeBSD and Mac OS X. Potentially other
	  operating systems also profit from the changes, but I wasn't able to
	  check that.
	* Changed the build system to find the netinet-includes under FreeBSD
	  and therefore successfully build the `liboping' library there.

2006-05-09, Version 3.9.2
	* Applied a patch to the `liboping' library. Due to a bug in the
	  sequence checking the `ping' plugin stopped working after
	  approximately 7.6 days.

2006-05-09, Version 3.8.5
	* Applied a patch to the `liboping' library. Due to a bug in the
	  sequence checking the `ping' plugin stopped working after
	  approximately 7.6 days.

2006-04-21, Version 3.9.1
	* Build issues with Solaris and possible other architectures have been
	  resolved.
	* Problems when building the `apache'-plugin without `libcurl' have
	  been resolved.
	* A bug in the `ping' plugin has been fixed. Sorry folks.

2006-04-02, Version 3.9.0
	* A plugin to monitor the Apache webserver has been added.
	  <http://httpd.apache.org/>
	* A plugin to collect statistics about virtual servers using VServer.
	  <http://linux-vserver.org/> Thanks to Sebastian Harl for writing
	  this plugin :)
	* A plugin for wireless LAN cards has been added. It monitors signal
	  strength, link quality and noise ratio..
	* A plugin for Apple hardware sensors has been added.
	* An option to compile collectd with different `step' and `heartbeat'
	  settings has been added. The size of RRAs is no longer static but
	  calculated based on the settings for `step' and `width'.
	* The `ping' plugin can now be configured to use a certain TTL.
	* A plugin to monitor the hardware sensors of Apple computers has been
	  added.
	* The plugins `cpu', `memory', `processes' and `traffic' have been
	  ported to Mach/Darwin (Mac OS X).
	* The `log mode' has been contributed by Christophe Kalt. It writes
	  the data into text files rather than RRD files.

2006-04-09, Version 3.8.4
	* Applied patch by Vincent Stehlé which improves the disk-name
	  resolution in the `hddtemp' plugin for Linux systems.

2006-04-02, Version 3.8.3
	* Applied a patch by James Byers: The MySQL plugin was not working
	  with MySQL 5.0.2 or later.

2006-03-14, Version 3.8.2
	* `utils_mount.c' has been changed to not use the `MNTTAB' defined by
	  the GNU libc, because it points to `/etc/fstab' rather than
	  `/etc/mtab'.

2006-03-13, Version 3.8.1
	* Fixes for building collectd under FreeBSD, Mac OS X and Solaris.
	* Fixes in the debian `postinst' and `init.d' scripts.

2006-03-09, Version 3.8.0
	* The `ping' plugin no longer uses `libping' but a self written
	  library named `liboping'. With this library it's possible to ping
	  multiple IPv4 and IPv6 addresses and hostnames - in parallel.

2006-02-18, Version 3.7.2
	* A simple bug in the `battery' plugin has been fixed. It should now
	  work with ACPI based batteries as well. Thanks to Sebastian for
	  fixing this.
	* Fixing a bug that prevented collectd to be built without librrd.
	  Thanks to Werner Heuser for reporting it.

2006-02-04, Version 3.7.1
	* The new network code has been improved to build with older versions
	  of glibc.
	* Fix in `libping' sets the ICMP sequence on outgoing packets. Thanks
	  to Tommie Gannert for this patch.

2006-01-30, Version 3.7.0
	* The `battery' plugin has been added. It collects information about
	  laptop batteries..
	* The MySQL plugin has been improved: It now writes two more RRD
	  files, `mysql_qcache.rrd' and `mysql_threads.rrd'.
	* The `cpufreq' plugin now reads another file since the file it did
	  read so far causes much overhead in the kernel. Also, you need root
	  to read the old file, but not to read the new one.
	* The `hddtemp' plugin can now be configured to connect to another
	  address and/or port than localhost.
	* The `df' plugin now prefers `statvfs' over `statfs'.
	* The network code has been rewritten. collectd now supports unicast
	  and multicast, and IPv4 and IPv6. Also, the TTL of sent packages can
	  be set in the configfile.

2006-01-24, Version 3.6.2
	* Due to a bug in the configfile handling collectd wouldn't start in
	  client mode. This released fixes this.

2006-01-20, Version 3.6.1
	* Due to a bug in `configure.in' all modules and the binary were
	  linked against `libmysqlclient'. This issue is solved by this
	  release.

2006-01-17, Version 3.6.0
	* A config file has been added. This allows for loading only specific
	  plugins.
	* A `df' plugin has been added.
	* A `mysql' plugin has been added.
	* The `ping' plugin doesn't entirely give up hope when a socket error
	  occurred, but will back of and increase the intervals between tries.

2006-01-21, Version 3.5.2
	* Fixed yet another bug in the signal handling.. Stupid typo..
	* Improved the ping plugin to not give up on socket errors (backport
	  from 3.6.0).

2005-12-18, Version 3.5.1
	* The PID-file is now deleted correctly when shutting down the daemon.
	* SIGINT and SIGTERM are now handled correctly.

2005-12-16, Version 3.5.0 (Revision 326)
	* A bug in the `load' module under Solaris has been fixed.
	* The `users' module has been contributed by Sebastian Harl. It counts
	  currently logged in users.
	* The CPU module now works under FreeBSD without the use of
	  `libstatgrab', however SMP support is missing.
	* The default directories for the RRD files and the PID file now
	  depend on the compile time setting of `localstatedir'.

2005-11-15, Version 3.4.0 (Revision 236)
	* A PID-file is written to /var/run upon startup. Thanks to `Tommie'
	  from gentoo's bugzilla for writing the patch.
	* The build dependency for librrd has been removed. Binaries built
	  without librrd are client-only and will multicast their value as
	  with the `-c' argument.
	* A patch by Peter Holik adds a module for monitoring CPU frequencies.
	* The newly introduced `-f' switch prevents daemon initialization
	  (forking, closing standard filehandles, etc.) Thanks to Alvaro
	  Barcellos for this patch.

2005-11-04, Version 3.3.0 (Revision 216)
	* New modules have been added:
	  - `serial', for monitoring traffic on the serial interfaces
	  - `nfs', for graphing NFS procedure calls
	  - `tape', traffic from/to tape devices
	* The memory.rrd now accepts more than 4Gig of memory.

2005-10-26, Version 3.2.0 (Revision 200)
	* Support for graphing the processes has been added (thanks to Lyonel
	  Vincent)
	* If reading from hddtemp fails collectd will increase the time
	  between polls up to one day.
	* The init.d files have been improved.
	* Problems with the spec file have been fixed.

2005-10-16, Version 3.1.0 (Revision 194)
	* Added the `setsid' syscall to the startup code.
	* Support for hddtemp has been added (thanks to Vincent Stehlé)

2005-09-30, Version 3.0.0 (Revision 184)
	* The ability to send/receive data to/from the network (think
	  multicast) has been added.
	* Modules have been split up into shared libraries can be loaded at
	  runtime. The biggest advantage is that the core program doesn't need
	  to be linked against an external library.
	* A patch by George Kargiotakis has been applied: It fixes the sensors
	  behaviour then more than one sensor is being queried.

2005-09-16, Version 2.1.0 (Revision 172)
	* A module for swap statistics has been added.

2005-09-09, Version 2.0.0 (Revision 135)
	* Filenames can no longer be configured at program startup. The only
	  options as of this version are the directory and ping hosts.
	* CPU statistics now include Wait-IO. If provided under Linux IRQ and
	  Soft-IRQ statistics are added to `System'. 
	* Diskstats now collect read and write bytes, not sectors.
	* Ping statistics can now be collected for more than one host. There
	  is no default any more: If no host is given no host will be pinged.
	* A self-written patch for libping has been applied so it builds
	  cleanly.

2005-09-01, Version 1.8.1 (Revision 123)
	* Much improved configure-script: libraries and features may now be
	  disabled.
	* More detailed warnings/error messages when RRD update fails.

2005-08-29, Version 1.8.0:
	* Support for collecting disk statistics under Solaris.

2005-08-25, Version 1.7.0:
	* Support for libstatgrab[1] for load, memory usage and network
	  traffic. CPU- and disk-usage are not (yet) supported, since
	  libstatgrab returns insufficient information. I will contact the
	  authors.
	* Improved the CPU-initialization code for Solaris. Apparently CPUs
	  aren't necessarily counted linear which is now handled correctly.
	[1]: http://www.i-scream.org/libstatgrab/

2005-08-21, Version 1.6.0:
	* Basic support for Solaris: System load and cpu-usage can be
	  collected under Solaris, too. Other stats will follow later.
	* Many fixes in the autoconf-script
	* Collection/Museum scripts have been added under contrib/museum
	* collectd may now be started in unprivileged mode, though ping
	  statistics will not work.

2005-07-17, Version 1.5.1:
	* Diskstats-RRDs now use major/minor for naming. Some systems have
	  weird strings as disk-names..

2005-07-17, Version 1.5:
	* A new module, diskstats, has been added. It collects information
	  about the disks and partitions.

2005-07-11, Version 1.4.2:
	* The meminfo module has been changed to work with more platforms
	  and/or kernel versions.

2005-07-10, Version 1.4.1: Correct traffic stats
	* The traffic rrd-file is now created with DS-type `COUNTER' which I
	  forgot to correct when I changed that module.

2005-07-09, Version 1.4: More traffic stats
	* Traffic is now collected for all interfaces that can be found
	* Temperature-statistics are read from lm-sensors if available

2005-07-08, Version 1.3: CPU stats
	* Collecting CPU statistics now

2005-07-12, Version 1.2: Using syslog
	* collectd is now using the syslog facility to report errors, warnings
	  and the like..
	* The default directory is now /var/db/collectd

2005-07-10, Version 1.1: Minor changes
	* Nothing really useful to say ;)

2005-07-09, Version 1.0: Initial Version
	* The following modules are provided:
	  * Load average
	  * Ping time
	  * Traffic
	  * Memory info<|MERGE_RESOLUTION|>--- conflicted
+++ resolved
@@ -1,4 +1,3 @@
-<<<<<<< HEAD
 2009-07-19, Version 4.7.2
 	* Build system: Support for `DESTDIR' has been fixed in the Java
 	  bindings.
@@ -72,7 +71,7 @@
 	  deviation of round-trip times has been added.
 	* uptime plugin: The new uptime plugin can collect the server's
 	  uptime. Thanks to Marco Chiappero for the patch.
-=======
+
 2009-09-10, Version 4.6.5
 	* collectd: Remove old values when a cache entry is marked as missing.
 	  This way the “GETVAL” command of the UnixSock plugin doesn't return
@@ -93,7 +92,6 @@
 	  socket. Handling of the “LocalSocket” option has been fixed.  An
 	  incorrectly used “type” has been corrected. Thanks to Luke Heberling
 	  for his patches.
->>>>>>> 50aeefda
 
 2009-07-18, Version 4.6.4
 	* collectd: Okay-notifications have been fixed. Thanks to Andrés J.
