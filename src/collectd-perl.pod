=head1 NAME

collectd-perl - Documentation of collectd's C<perl plugin>

=head1 SYNOPSIS

  LoadPlugin perl
  # ...
  <Plugin perl>
    IncludeDir "/path/to/perl/plugins"
    BaseName "Collectd::Plugin"
    EnableDebugger ""
    LoadPlugin "FooBar"
  </Plugin>

=head1 DESCRIPTION

The C<perl plugin> embeds a Perl-interpreter into collectd and provides an
interface to collectd's plugin system. This makes it possible to write plugins
for collectd in Perl. This is a lot more efficient than executing a
Perl-script every time you want to read a value with the C<exec plugin> (see
L<collectd-exec(5)>) and provides a lot more functionality, too.

=head1 CONFIGURATION

=over 4

=item B<LoadPlugin> I<Plugin>

Loads the Perl plugin I<Plugin>. This does basically the same as B<use> would
do in a Perl program. As a side effect, the first occurrence of this option
causes the Perl-interpreter to be initialized.

=item B<BaseName> I<Name>

Prepends I<Name>B<::> to all plugin names loaded after this option. This is
provided for convenience to keep plugin names short.

=item B<EnableDebugger> I<Package>[=I<option>,...]

Run collectd under the control of the Perl source debugger. If I<Package> is
not the empty string, control is passed to the debugging, profiling, or
tracing module installed as Devel::I<Package>. A comma-separated list of
options may be specified after the "=" character. Please note that you may not
leave out the I<Package> option even if you specify B<"">. This is the same as
using the B<-d:Package> command line option.

See L<perldebug> for detailed documentation about debugging Perl.

This option does not prevent collectd from daemonizing, so you should start
collectd with the B<-f> command line option. Else you will not be able to use
the command line driven interface of the debugger.

=item B<IncludeDir> I<Dir>

Adds I<Dir> to the B<@INC> array. This is the same as using the B<-IDir>
command line option or B<use lib Dir> in the source code. Please note that it
only has effect on plugins loaded after this option.

=back

=head1 WRITING YOUR OWN PLUGINS

Writing your own plugins is quite simple. collectd manages plugins by means of
B<dispatch functions> which call the appropriate B<callback functions>
registered by the plugins. Any plugin basically consists of the implementation
of these callback functions and initializing code which registers the
functions with collectd. See the section "EXAMPLES" below for a really basic
example. The following types of B<callback functions> are known to collectd
(all of them are optional):

=over 4

=item init functions

This type of functions is called once after loading the module and before any
calls to the read and write functions. It should be used to initialize the
internal state of the plugin (e.E<nbsp>g. open sockets, ...). If the return
value evaluates to B<false>, the plugin will be disabled.

=item read functions

This type of function is used to collect the actual data. It is called once
per interval (see the B<Interval> configuration option of collectd). Usually
it will call B<plugin_dispatch_values> to dispatch the values to collectd
which will pass them on to all registered B<write functions>. If the return
value evaluates to B<false> the plugin will be skipped for an increasing
amount of time until it returns B<true> again.

=item write functions

This type of function is used to write the dispatched values. It is called
once for each call to B<plugin_dispatch_values>.

=item flush functions

This type of function is used to flush internal caches of plugins. It is
usually triggered by the user only. Any plugin which caches data before
writing it to disk should provide this kind of callback function.

=item log functions

This type of function is used to pass messages of plugins or the daemon itself
to the user.

=item notification function

This type of function is used to act upon notifications. In general, a
notification is a status message that may be associated with a data instance.
Usually, a notification is generated by the daemon if a configured threshold
has been exceeded (see the section "THRESHOLD CONFIGURATION" in
L<collectd.conf(5)> for more details), but any plugin may dispatch
notifications as well.

=item shutdown functions

This type of function is called once before the daemon shuts down. It should
be used to clean up the plugin (e.g. close sockets, ...).

=back

Any function (except log functions) may set the B<$@> variable to describe
errors in more detail. The message will be passed on to the user using
collectd's logging mechanism.

See the documentation of the B<plugin_register> method in the section
"METHODS" below for the number and types of arguments passed to each
B<callback function>. This section also explains how to register B<callback
functions> with collectd.

To enable a plugin, copy it to a place where Perl can find it (i.E<nbsp>e. a
directory listed in the B<@INC> array) just as any other Perl plugin and add
an appropriate B<LoadPlugin> option to the configuration file. After
restarting collectd you're done.

=head1 DATA TYPES

The following complex types are used to pass values between the Perl plugin
and collectd:

=over 4

=item Data-Set

A data-set is a list of one or more data-sources. Each data-source defines a
name, type, min- and max-value and the data-set wraps them up into one
structure. The general layout looks like this:

  [{
    name => 'data_source_name',
    type => DS_TYPE_COUNTER || DS_TYPE_GAUGE,
    min  => value || undef,
    max  => value || undef
  }, ...]

=item Value-List

A value-list is one structure which features an array of values and fields to
identify the values, i.E<nbsp>e. time and host, plugin name and
plugin-instance as well as a type and type-instance. Since the "type" is not
included in the value-list but is passed as an extra argument, the general
layout looks like this:

  {
    values => [123, 0.5],
    time   => time (),
    host   => $hostname_g,
    plugin => 'myplugin',
    type   => 'myplugin',
    plugin_instance => '',
    type_instance   => ''
  }

=item Notification

A notification is one structure defining the severity, time and message of the
status message as well as an identification of a data instance:

  {
    severity => NOTIF_FAILURE || NOTIF_WARNING || NOTIF_OKAY,
    time     => time (),
    message  => 'status message',
    host     => $hostname_g,
    plugin   => 'myplugin',
    type     => 'mytype',
    plugin_instance => '',
    type_instance   => ''
  }

=back

=head1 METHODS

The following functions provide the C-interface to Perl-modules. They are
exported by the ":plugin" export tag (see the section "EXPORTS" below).

=over 4

=item B<plugin_register> (I<type>, I<name>, I<data>)

Registers a callback-function or data-set.

I<type> can be one of:

=over 4

=item TYPE_INIT

=item TYPE_READ

=item TYPE_WRITE

=item TYPE_FLUSH

=item TYPE_LOG

=item TYPE_NOTIF

=item TYPE_SHUTDOWN

=item TYPE_DATASET

=back

I<name> is the name of the callback-function or the type of the data-set,
depending on the value of I<type>. (Please note that the type of the data-set
is the value passed as I<name> here and has nothing to do with the I<type>
argument which simply tells B<plugin_register> what is being registered.)

The last argument, I<data>, is either a function name or an array-reference.
If I<type> is B<TYPE_DATASET>, then the I<data> argument must be an
array-reference which points to an array of hashes. Each hash describes one
data-set. For the exact layout see B<Data-Set> above. Please note that
there is a large number of predefined data-sets available in the B<types.db>
file which are automatically registered with collectd - see L<types.db(5)> for
a description of the format of this file.

If the I<type> argument is any of the other types (B<TYPE_INIT>, B<TYPE_READ>,
...) then I<data> is expected to be a function name. If the name is not
prefixed with the plugin's package name collectd will add it automatically.
The interface slightly differs from the C interface (which expects a function
pointer instead) because Perl does not support to share references to
subroutines between threads.

These functions are called in the various stages of the daemon (see the
section "WRITING YOUR OWN PLUGINS" above) and are passed the following
arguments:

=over 4

=item TYPE_INIT

=item TYPE_READ

=item TYPE_SHUTDOWN

No arguments are passed.

=item TYPE_WRITE

The arguments passed are I<type>, I<data-set>, and I<value-list>. I<type> is a
string. For the layout of I<data-set> and I<value-list> see above.

=item TYPE_FLUSH

The only argument passed is I<timeout> which indicates that only data older
than I<timeout> seconds is to be flushed.

=item TYPE_LOG

The arguments are I<log-level> and I<message>. The log level is small for
important messages and high for less important messages. The least important
level is B<LOG_DEBUG>, the most important level is B<LOG_ERR>. In between there
are (from least to most important): B<LOG_INFO>, B<LOG_NOTICE>, and
B<LOG_WARNING>. I<message> is simply a string B<without> a newline at the end.

=item TYPE_NOTIF

The only argument passed is I<notification>. See above for the layout of this
data type.

=back

=item B<plugin_unregister> (I<type>, I<plugin>)

Removes a callback or data-set from collectd's internal list of
functionsE<nbsp>/ datasets.

=item B<plugin_dispatch_values> (I<value-list>)

Submits a I<value-list> to the daemon. If the data-set identified by
I<value-list>->{I<type>}
is found (and the number of values matches the number of data-sources) then the
type, data-set and value-list is passed to all write-callbacks that are
registered with the daemon.

<<<<<<< HEAD
B<Note>: Prior to version 4.4 of collectd, the data-set type used to be passed
as the first argument to B<plugin_register>. This syntax is still supported
for backwards compatibility but has been deprecated and will be removed in
some future version of collectd.
=======
=item B<plugin_flush> ([B<timeout> => I<timeout>,] [B<plugins> => I<...>])

Flush one or more plugins. I<timeout> is passed on to the registered
flush-callbacks. If omitted, C<-1> is used. If the I<plugins> argument has
been specified, only named plugins will be flushed. The argument's value may
either be a string or a reference to an array of strings.

=item B<plugin_flush_one> (I<timeout>, I<plugin>)

This is identical to using "plugin_flush (timeout =E<gt> I<timeout>, plugins
=E<gt> I<plugin>".

=item B<plugin_flush_all> (I<timeout>)

This is identical to using "plugin_flush (timeout =E<gt> I<timeout>)".
>>>>>>> d22aee65

=item B<plugin_dispatch_notification> (I<notification>)

Submits a I<notification> to the daemon which will then pass it to all
notification-callbacks that are registered.

=item B<plugin_log> (I<log-level>, I<message>)

Submits a I<message> of level I<log-level> to collectd's logging mechanism.
The message is passed to all log-callbacks that are registered with collectd.

=item B<ERROR>, B<WARNING>, B<NOTICE>, B<INFO>, B<DEBUG> (I<message>)

Wrappers around B<plugin_log>, using B<LOG_ERR>, B<LOG_WARNING>,
B<LOG_NOTICE>, B<LOG_INFO> and B<LOG_DEBUG> respectively as I<log-level>.

=back

=head1 GLOBAL VARIABLES

=over 4

=item B<$hostname_g>

As the name suggests this variable keeps the hostname of the system collectd
is running on. The value might be influenced by the B<Hostname> or
B<FQDNLookup> configuration options (see L<collectd.conf(5)> for details).

=item B<$interval_g>

This variable keeps the interval in seconds in which the read functions are
queried (see the B<Interval> configuration option).

=back

Any changes to these variables will be globally visible in collectd.

=head1 EXPORTS

By default no symbols are exported. However, the following export tags are
available (B<:all> will export all of them):

=over 4

=item B<:plugin>

=over 4

=item B<plugin_register> ()

=item B<plugin_unregister> ()

=item B<plugin_dispatch_values> ()

=item B<plugin_flush> ()

=item B<plugin_flush_one> ()

=item B<plugin_flush_all> ()

=item B<plugin_dispatch_notification> ()

=item B<plugin_log> ()

=back

=item B<:types>

=over 4

=item B<TYPE_INIT>

=item B<TYPE_READ>

=item B<TYPE_WRITE>

=item B<TYPE_FLUSH>

=item B<TYPE_SHUTDOWN>

=item B<TYPE_LOG>

=back

=item B<:ds_types>

=over 4

=item B<DS_TYPE_COUNTER>

=item B<DS_TYPE_GAUGE>

=back

=item B<:log>

=over 4

=item B<ERROR> ()

=item B<WARNING> ()

=item B<NOTICE> ()

=item B<INFO> ()

=item B<DEBUG> ()

=item B<LOG_ERR>

=item B<LOG_WARNING>

=item B<LOG_NOTICE>

=item B<LOG_INFO>

=item B<LOG_DEBUG>

=back

=item B<:notif>

=over 4

=item B<NOTIF_FAILURE>

=item B<NOTIF_WARNING>

=item B<NOTIF_OKAY>

=back

=item B<:globals>

=over 4

=item B<$hostname_g>

=item B<$interval_g>

=back

=back

=head1 EXAMPLES

Any Perl plugin will start similar to:

  package Collectd::Plugins::FooBar;

  use strict;
  use warnings;

  use Collectd qw( :all );

A very simple read function will look like:

  sub foobar_read
  {
    my $vl = { plugin => 'foobar' };
    $vl->{'values'} = [ rand(42) ];
    plugin_dispatch_values ('gauge', $vl);
    return 1;
  }

A very simple write function will look like:

  sub foobar_write
  {
    my ($type, $ds, $vl) = @_;
    for (my $i = 0; $i < scalar (@$ds); ++$i) {
      print "$vl->{'plugin'} ($vl->{'type'}): $vl->{'values'}->[$i]\n";
    }
    return 1;
  }

To register those functions with collectd:

  plugin_register (TYPE_READ, "foobar", "foobar_read");
  plugin_register (TYPE_WRITE, "foobar", "foobar_write");

See the section "DATA TYPES" above for a complete documentation of the data
types used by the read and write functions.

=head1 NOTES

=over 4

=item

Please feel free to send in new plugins to collectd's mailinglist at
E<lt>collectdE<nbsp>atE<nbsp>verplant.orgE<gt> for review and, possibly,
inclusion in the main distribution. In the latter case, we will take care of
keeping the plugin up to date and adapting it to new versions of collectd.

Before submitting your plugin, please take a look at
L<http://collectd.org/dev-info.shtml>.

=back

=head1 CAVEATS

=over 4

=item

collectd is heavily multi-threaded. Each collectd thread accessing the perl
plugin will be mapped to a Perl interpreter thread (see L<threads(3perl)>).
Any such thread will be created and destroyed transparently and on-the-fly.

Hence, any plugin has to be thread-safe if it provides several entry points
from collectd (i.E<nbsp>e. if it registers more than one callback or if a
registered callback may be called more than once in parallel). Please note
that no data is shared between threads by default. You have to use the
B<threads::shared> module to do so.

=item

Each function name registered with collectd has to be available before the
first thread has been created (i.E<nbsp>e. basically at compile time). This
basically means that hacks (yes, I really consider this to be a hack) like
C<*foo = \&bar; plugin_register (TYPE_READ, "plugin", "foo");> most likely
will not work. This is due to the fact that the symbol table is not shared
across different threads.

=item

Each plugin is usually only loaded once and kept in memory for performance
reasons. Therefore, END blocks are only executed once when collectd shuts
down. You should not rely on END blocks anyway - use B<shutdown functions>
instead.

=back

=head1 KNOWN BUGS

=over 4

=item

Currently, it is not possible to flush a single Perl plugin only. You can
either flush all Perl plugins or none at all and you have to use C<perl> as
plugin name when doing so.

=back

=head1 SEE ALSO

L<collectd(1)>,
L<collectd.conf(5)>,
L<collectd-exec(5)>,
L<types.db(5)>,
L<perl(1)>,
L<threads(3perl)>,
L<threads::shared(3perl)>,
L<perldebug(1)>

=head1 AUTHOR

The C<perl plugin> has been written by Sebastian Harl
E<lt>shE<nbsp>atE<nbsp>tokkee.orgE<gt>.

This manpage has been written by Florian Forster
E<lt>octoE<nbsp>atE<nbsp>verplant.orgE<gt> and Sebastian Harl
E<lt>shE<nbsp>atE<nbsp>tokkee.orgE<gt>.

=cut
<|MERGE_RESOLUTION|>--- conflicted
+++ resolved
@@ -294,12 +294,11 @@
 type, data-set and value-list is passed to all write-callbacks that are
 registered with the daemon.
 
-<<<<<<< HEAD
 B<Note>: Prior to version 4.4 of collectd, the data-set type used to be passed
 as the first argument to B<plugin_register>. This syntax is still supported
 for backwards compatibility but has been deprecated and will be removed in
 some future version of collectd.
-=======
+
 =item B<plugin_flush> ([B<timeout> => I<timeout>,] [B<plugins> => I<...>])
 
 Flush one or more plugins. I<timeout> is passed on to the registered
@@ -315,7 +314,6 @@
 =item B<plugin_flush_all> (I<timeout>)
 
 This is identical to using "plugin_flush (timeout =E<gt> I<timeout>)".
->>>>>>> d22aee65
 
 =item B<plugin_dispatch_notification> (I<notification>)
 
