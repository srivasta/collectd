/**
 * collectd - src/write_riemann.c
 * Copyright (C) 2012,2013  Pierre-Yves Ritschard
 * Copyright (C) 2013       Florian octo Forster
 * Copyright (C) 2015,2016  Gergely Nagy
 *
 * Permission is hereby granted, free of charge, to any person obtaining a
 * copy of this software and associated documentation files (the "Software"),
 * to deal in the Software without restriction, including without limitation
 * the rights to use, copy, modify, merge, publish, distribute, sublicense,
 * and/or sell copies of the Software, and to permit persons to whom the
 * Software is furnished to do so, subject to the following conditions:
 *
 * The above copyright notice and this permission notice shall be included in
 * all copies or substantial portions of the Software.
 *
 * THE SOFTWARE IS PROVIDED "AS IS", WITHOUT WARRANTY OF ANY KIND, EXPRESS OR
 * IMPLIED, INCLUDING BUT NOT LIMITED TO THE WARRANTIES OF MERCHANTABILITY,
 * FITNESS FOR A PARTICULAR PURPOSE AND NONINFRINGEMENT. IN NO EVENT SHALL THE
 * AUTHORS OR COPYRIGHT HOLDERS BE LIABLE FOR ANY CLAIM, DAMAGES OR OTHER
 * LIABILITY, WHETHER IN AN ACTION OF CONTRACT, TORT OR OTHERWISE, ARISING
 * FROM, OUT OF OR IN CONNECTION WITH THE SOFTWARE OR THE USE OR OTHER
 * DEALINGS IN THE SOFTWARE.
 *
 * Authors:
 *   Pierre-Yves Ritschard <pyr at spootnik.org>
 *   Florian octo Forster <octo at collectd.org>
 *   Gergely Nagy <algernon at madhouse-project.org>
 */

#include "collectd.h"

<<<<<<< HEAD
=======
#include "plugin.h"
>>>>>>> 68d6aff9
#include "common.h"
#include "plugin.h"
#include "utils_cache.h"
#include "utils_complain.h"
#include "write_riemann_threshold.h"

<<<<<<< HEAD
#include <errno.h>
#include <riemann/riemann-client.h>

#define RIEMANN_HOST "localhost"
#define RIEMANN_PORT 5555
#define RIEMANN_TTL_FACTOR 2.0
#define RIEMANN_BATCH_MAX 8192
=======
#include <sys/socket.h>
#include <arpa/inet.h>
#include <netdb.h>

#define RIEMANN_HOST		"localhost"
#define RIEMANN_PORT		"5555"
#define RIEMANN_TTL_FACTOR	2.0
#define RIEMANN_BATCH_MAX	8192
>>>>>>> 68d6aff9

struct riemann_host {
  c_complain_t init_complaint;
  char *name;
  char *event_service_prefix;
  pthread_mutex_t lock;
  _Bool batch_mode;
  _Bool notifications;
  _Bool check_thresholds;
  _Bool store_rates;
  _Bool always_append_ds;
  char *node;
  int port;
  riemann_client_type_t client_type;
  riemann_client_t *client;
  double ttl_factor;
  cdtime_t batch_init;
  int batch_max;
  int batch_timeout;
  int reference_count;
  riemann_message_t *batch_msg;
  char *tls_ca_file;
  char *tls_cert_file;
  char *tls_key_file;
  struct timeval timeout;
};

static char **riemann_tags;
static size_t riemann_tags_num;
static char **riemann_attrs;
static size_t riemann_attrs_num;

/* host->lock must be held when calling this function. */
static int wrr_connect(struct riemann_host *host) /* {{{ */
{
  char const *node;
  int port;

  if (host->client)
    return 0;

  node = (host->node != NULL) ? host->node : RIEMANN_HOST;
  port = (host->port) ? host->port : RIEMANN_PORT;

  host->client = NULL;

  host->client = riemann_client_create(
      host->client_type, node, port, RIEMANN_CLIENT_OPTION_TLS_CA_FILE,
      host->tls_ca_file, RIEMANN_CLIENT_OPTION_TLS_CERT_FILE,
      host->tls_cert_file, RIEMANN_CLIENT_OPTION_TLS_KEY_FILE,
      host->tls_key_file, RIEMANN_CLIENT_OPTION_NONE);
  if (host->client == NULL) {
    c_complain(LOG_ERR, &host->init_complaint,
               "write_riemann plugin: Unable to connect to Riemann at %s:%d",
               node, port);
    return -1;
  }
#if RCC_VERSION_NUMBER >= 0x010800
  if (host->timeout.tv_sec != 0) {
    if (riemann_client_set_timeout(host->client, &host->timeout) != 0) {
      riemann_client_free(host->client);
      host->client = NULL;
      c_complain(LOG_ERR, &host->init_complaint,
                 "write_riemann plugin: Unable to connect to Riemann at %s:%d",
                 node, port);
      return -1;
    }
  }
#endif

  set_sock_opts(riemann_client_get_fd(host->client));

  c_release(LOG_INFO, &host->init_complaint,
            "write_riemann plugin: Successfully connected to %s:%d", node,
            port);

  return 0;
} /* }}} int wrr_connect */

/* host->lock must be held when calling this function. */
static int wrr_disconnect(struct riemann_host *host) /* {{{ */
{
  if (!host->client)
    return (0);

  riemann_client_free(host->client);
  host->client = NULL;

  return (0);
} /* }}} int wrr_disconnect */

/**
 * Function to send messages to riemann.
 *
 * Acquires the host lock, disconnects on errors.
 */
static int wrr_send_nolock(struct riemann_host *host,
                           riemann_message_t *msg) /* {{{ */
{
  int status = 0;

  status = wrr_connect(host);
  if (status != 0) {
    return status;
  }

  status = riemann_client_send_message(host->client, msg);
  if (status != 0) {
    wrr_disconnect(host);
    return status;
  }

  /*
   * For TCP we need to receive message acknowledgemenent.
   */
  if (host->client_type != RIEMANN_CLIENT_UDP) {
    riemann_message_t *response;

    response = riemann_client_recv_message(host->client);

    if (response == NULL) {
      wrr_disconnect(host);
      return errno;
    }
    riemann_message_free(response);
  }

  return 0;
} /* }}} int wrr_send */

static int wrr_send(struct riemann_host *host, riemann_message_t *msg) {
  int status = 0;

  pthread_mutex_lock(&host->lock);
  status = wrr_send_nolock(host, msg);
  pthread_mutex_unlock(&host->lock);
  return status;
}

static riemann_message_t *
wrr_notification_to_message(struct riemann_host *host, /* {{{ */
                            notification_t const *n) {
  riemann_message_t *msg;
  riemann_event_t *event;
  char service_buffer[6 * DATA_MAX_NAME_LEN];
  char const *severity;

  switch (n->severity) {
  case NOTIF_OKAY:
    severity = "ok";
    break;
  case NOTIF_WARNING:
    severity = "warning";
    break;
  case NOTIF_FAILURE:
    severity = "critical";
    break;
  default:
    severity = "unknown";
  }

  format_name(service_buffer, sizeof(service_buffer),
              /* host = */ "", n->plugin, n->plugin_instance, n->type,
              n->type_instance);

  event = riemann_event_create(
      RIEMANN_EVENT_FIELD_HOST, n->host, RIEMANN_EVENT_FIELD_TIME,
      (int64_t)CDTIME_T_TO_TIME_T(n->time), RIEMANN_EVENT_FIELD_TAGS,
      "notification", NULL, RIEMANN_EVENT_FIELD_STATE, severity,
      RIEMANN_EVENT_FIELD_SERVICE, &service_buffer[1],
      RIEMANN_EVENT_FIELD_NONE);

  if (n->host[0] != 0)
    riemann_event_string_attribute_add(event, "host", n->host);
  if (n->plugin[0] != 0)
    riemann_event_string_attribute_add(event, "plugin", n->plugin);
  if (n->plugin_instance[0] != 0)
    riemann_event_string_attribute_add(event, "plugin_instance",
                                       n->plugin_instance);

  if (n->type[0] != 0)
    riemann_event_string_attribute_add(event, "type", n->type);
  if (n->type_instance[0] != 0)
    riemann_event_string_attribute_add(event, "type_instance",
                                       n->type_instance);

  for (size_t i = 0; i < riemann_attrs_num; i += 2)
    riemann_event_string_attribute_add(event, riemann_attrs[i],
                                       riemann_attrs[i + 1]);

  for (size_t i = 0; i < riemann_tags_num; i++)
    riemann_event_tag_add(event, riemann_tags[i]);

  if (n->message[0] != 0)
    riemann_event_string_attribute_add(event, "description", n->message);

  /* Pull in values from threshold and add extra attributes */
  for (notification_meta_t *meta = n->meta; meta != NULL; meta = meta->next) {
    if (strcasecmp("CurrentValue", meta->name) == 0 &&
        meta->type == NM_TYPE_DOUBLE) {
      riemann_event_set(event, RIEMANN_EVENT_FIELD_METRIC_D,
                        (double)meta->nm_value.nm_double,
                        RIEMANN_EVENT_FIELD_NONE);
      continue;
    }

    if (meta->type == NM_TYPE_STRING) {
      riemann_event_string_attribute_add(event, meta->name,
                                         meta->nm_value.nm_string);
      continue;
    }
  }

  msg = riemann_message_create_with_events(event, NULL);
  if (msg == NULL) {
    ERROR("write_riemann plugin: riemann_message_create_with_events() failed.");
    riemann_event_free(event);
    return (NULL);
  }

  DEBUG("write_riemann plugin: Successfully created message for notification: "
        "host = \"%s\", service = \"%s\", state = \"%s\"",
        event->host, event->service, event->state);
  return (msg);
} /* }}} riemann_message_t *wrr_notification_to_message */

static riemann_event_t *
wrr_value_to_event(struct riemann_host const *host, /* {{{ */
                   data_set_t const *ds, value_list_t const *vl, size_t index,
                   gauge_t const *rates, int status) {
  riemann_event_t *event;
  char name_buffer[5 * DATA_MAX_NAME_LEN];
  char service_buffer[6 * DATA_MAX_NAME_LEN];
  size_t i;

  event = riemann_event_new();
  if (event == NULL) {
    ERROR("write_riemann plugin: riemann_event_new() failed.");
    return (NULL);
  }

  format_name(name_buffer, sizeof(name_buffer),
              /* host = */ "", vl->plugin, vl->plugin_instance, vl->type,
              vl->type_instance);
  if (host->always_append_ds || (ds->ds_num > 1)) {
    if (host->event_service_prefix == NULL)
      ssnprintf(service_buffer, sizeof(service_buffer), "%s/%s",
                &name_buffer[1], ds->ds[index].name);
    else
      ssnprintf(service_buffer, sizeof(service_buffer), "%s%s/%s",
                host->event_service_prefix, &name_buffer[1],
                ds->ds[index].name);
  } else {
    if (host->event_service_prefix == NULL)
      sstrncpy(service_buffer, &name_buffer[1], sizeof(service_buffer));
    else
      ssnprintf(service_buffer, sizeof(service_buffer), "%s%s",
                host->event_service_prefix, &name_buffer[1]);
  }

  riemann_event_set(
      event, RIEMANN_EVENT_FIELD_HOST, vl->host, RIEMANN_EVENT_FIELD_TIME,
      (int64_t)CDTIME_T_TO_TIME_T(vl->time), RIEMANN_EVENT_FIELD_TTL,
      (float)CDTIME_T_TO_DOUBLE(vl->interval) * host->ttl_factor,
      RIEMANN_EVENT_FIELD_STRING_ATTRIBUTES, "plugin", vl->plugin, "type",
      vl->type, "ds_name", ds->ds[index].name, NULL,
      RIEMANN_EVENT_FIELD_SERVICE, service_buffer, RIEMANN_EVENT_FIELD_NONE);

  if (host->check_thresholds) {
    const char *state = NULL;

    switch (status) {
    case STATE_OKAY:
      state = "ok";
      break;
    case STATE_ERROR:
      state = "critical";
      break;
    case STATE_WARNING:
      state = "warning";
      break;
    case STATE_MISSING:
      state = "unknown";
      break;
    }
    if (state)
      riemann_event_set(event, RIEMANN_EVENT_FIELD_STATE, state,
                        RIEMANN_EVENT_FIELD_NONE);
  }

  if (vl->plugin_instance[0] != 0)
    riemann_event_string_attribute_add(event, "plugin_instance",
                                       vl->plugin_instance);
  if (vl->type_instance[0] != 0)
    riemann_event_string_attribute_add(event, "type_instance",
                                       vl->type_instance);

  if ((ds->ds[index].type != DS_TYPE_GAUGE) && (rates != NULL)) {
    char ds_type[DATA_MAX_NAME_LEN];

    ssnprintf(ds_type, sizeof(ds_type), "%s:rate",
              DS_TYPE_TO_STRING(ds->ds[index].type));
    riemann_event_string_attribute_add(event, "ds_type", ds_type);
  } else {
    riemann_event_string_attribute_add(event, "ds_type",
                                       DS_TYPE_TO_STRING(ds->ds[index].type));
  }

  {
    char ds_index[DATA_MAX_NAME_LEN];

    ssnprintf(ds_index, sizeof(ds_index), "%zu", index);
    riemann_event_string_attribute_add(event, "ds_index", ds_index);
  }

  for (i = 0; i < riemann_attrs_num; i += 2)
    riemann_event_string_attribute_add(event, riemann_attrs[i],
                                       riemann_attrs[i + 1]);

  for (i = 0; i < riemann_tags_num; i++)
    riemann_event_tag_add(event, riemann_tags[i]);

  if (ds->ds[index].type == DS_TYPE_GAUGE) {
    riemann_event_set(event, RIEMANN_EVENT_FIELD_METRIC_D,
                      (double)vl->values[index].gauge,
                      RIEMANN_EVENT_FIELD_NONE);
  } else if (rates != NULL) {
    riemann_event_set(event, RIEMANN_EVENT_FIELD_METRIC_D, (double)rates[index],
                      RIEMANN_EVENT_FIELD_NONE);
  } else {
    int64_t metric;

    if (ds->ds[index].type == DS_TYPE_DERIVE)
      metric = (int64_t)vl->values[index].derive;
    else if (ds->ds[index].type == DS_TYPE_ABSOLUTE)
      metric = (int64_t)vl->values[index].absolute;
    else
      metric = (int64_t)vl->values[index].counter;

    riemann_event_set(event, RIEMANN_EVENT_FIELD_METRIC_S64, (int64_t)metric,
                      RIEMANN_EVENT_FIELD_NONE);
  }

  DEBUG("write_riemann plugin: Successfully created message for metric: "
        "host = \"%s\", service = \"%s\"",
        event->host, event->service);
  return (event);
} /* }}} riemann_event_t *wrr_value_to_event */

static riemann_message_t *
wrr_value_list_to_message(struct riemann_host const *host, /* {{{ */
                          data_set_t const *ds, value_list_t const *vl,
                          int *statuses) {
  riemann_message_t *msg;
  size_t i;
  gauge_t *rates = NULL;

  /* Initialize the Msg structure. */
  msg = riemann_message_new();
  if (msg == NULL) {
    ERROR("write_riemann plugin: riemann_message_new failed.");
    return (NULL);
  }

  if (host->store_rates) {
    rates = uc_get_rate(ds, vl);
    if (rates == NULL) {
      ERROR("write_riemann plugin: uc_get_rate failed.");
      riemann_message_free(msg);
      return (NULL);
    }
  }

  for (i = 0; i < vl->values_len; i++) {
    riemann_event_t *event;

    event = wrr_value_to_event(host, ds, vl, (int)i, rates, statuses[i]);
    if (event == NULL) {
      riemann_message_free(msg);
      sfree(rates);
      return (NULL);
    }
    riemann_message_append_events(msg, event, NULL);
  }

  sfree(rates);
  return (msg);
} /* }}} riemann_message_t *wrr_value_list_to_message */

/*
 * Always call while holding host->lock !
 */
static int wrr_batch_flush_nolock(cdtime_t timeout, struct riemann_host *host) {
  cdtime_t now;
  int status = 0;

  now = cdtime();
  if (timeout > 0) {
    if ((host->batch_init + timeout) > now) {
      return status;
    }
  }
  wrr_send_nolock(host, host->batch_msg);
  riemann_message_free(host->batch_msg);

  host->batch_init = now;
  host->batch_msg = NULL;
  return status;
}

static int wrr_batch_flush(cdtime_t timeout,
                           const char *identifier __attribute__((unused)),
                           user_data_t *user_data) {
  struct riemann_host *host;
  int status;

  if (user_data == NULL)
    return (-EINVAL);

  host = user_data->data;
  pthread_mutex_lock(&host->lock);
  status = wrr_batch_flush_nolock(timeout, host);
  if (status != 0)
    c_complain(
        LOG_ERR, &host->init_complaint,
        "write_riemann plugin: riemann_client_send failed with status %i",
        status);
  else
    c_release(LOG_DEBUG, &host->init_complaint,
              "write_riemann plugin: batch sent.");

  pthread_mutex_unlock(&host->lock);
  return status;
}

static int wrr_batch_add_value_list(struct riemann_host *host, /* {{{ */
                                    data_set_t const *ds,
                                    value_list_t const *vl, int *statuses) {
  riemann_message_t *msg;
  size_t len;
  int ret;
  cdtime_t timeout;

  msg = wrr_value_list_to_message(host, ds, vl, statuses);
  if (msg == NULL)
    return -1;

  pthread_mutex_lock(&host->lock);

  if (host->batch_msg == NULL) {
    host->batch_msg = msg;
  } else {
    int status;

    status = riemann_message_append_events_n(host->batch_msg, msg->n_events,
                                             msg->events);
    msg->n_events = 0;
    msg->events = NULL;

    riemann_message_free(msg);

    if (status != 0) {
      pthread_mutex_unlock(&host->lock);
      ERROR("write_riemann plugin: out of memory");
      return -1;
    }
  }

  len = riemann_message_get_packed_size(host->batch_msg);
  ret = 0;
  if ((host->batch_max < 0) || (((size_t)host->batch_max) <= len)) {
    ret = wrr_batch_flush_nolock(0, host);
  } else {
    if (host->batch_timeout > 0) {
      timeout = TIME_T_TO_CDTIME_T((time_t)host->batch_timeout);
      ret = wrr_batch_flush_nolock(timeout, host);
    }
  }

  pthread_mutex_unlock(&host->lock);
  return ret;
} /* }}} riemann_message_t *wrr_batch_add_value_list */

static int wrr_notification(const notification_t *n, user_data_t *ud) /* {{{ */
{
  int status;
  struct riemann_host *host = ud->data;
  riemann_message_t *msg;

  if (!host->notifications)
    return 0;

  /*
   * Never batch for notifications, send them ASAP
   */
  msg = wrr_notification_to_message(host, n);
  if (msg == NULL)
    return (-1);

  status = wrr_send(host, msg);
  if (status != 0)
    c_complain(
        LOG_ERR, &host->init_complaint,
        "write_riemann plugin: riemann_client_send failed with status %i",
        status);
  else
    c_release(LOG_DEBUG, &host->init_complaint,
              "write_riemann plugin: riemann_client_send succeeded");

  riemann_message_free(msg);
  return (status);
} /* }}} int wrr_notification */

static int wrr_write(const data_set_t *ds, /* {{{ */
                     const value_list_t *vl, user_data_t *ud) {
  int status = 0;
  int statuses[vl->values_len];
  struct riemann_host *host = ud->data;
  riemann_message_t *msg;

  if (host->check_thresholds) {
    status = write_riemann_threshold_check(ds, vl, statuses);
    if (status != 0)
      return status;
  } else {
    memset(statuses, 0, sizeof(statuses));
  }

  if (host->client_type != RIEMANN_CLIENT_UDP && host->batch_mode) {
    wrr_batch_add_value_list(host, ds, vl, statuses);
  } else {
    msg = wrr_value_list_to_message(host, ds, vl, statuses);
    if (msg == NULL)
      return (-1);

    status = wrr_send(host, msg);

    riemann_message_free(msg);
  }
  return status;
} /* }}} int wrr_write */

static void wrr_free(void *p) /* {{{ */
{
  struct riemann_host *host = p;

  if (host == NULL)
    return;

  pthread_mutex_lock(&host->lock);

  host->reference_count--;
  if (host->reference_count > 0) {
    pthread_mutex_unlock(&host->lock);
    return;
  }

  wrr_disconnect(host);

  pthread_mutex_destroy(&host->lock);
  sfree(host);
} /* }}} void wrr_free */

static int wrr_config_node(oconfig_item_t *ci) /* {{{ */
{
  struct riemann_host *host = NULL;
  int status = 0;
  int i;
  oconfig_item_t *child;
  char callback_name[DATA_MAX_NAME_LEN];

  if ((host = calloc(1, sizeof(*host))) == NULL) {
    ERROR("write_riemann plugin: calloc failed.");
    return ENOMEM;
  }
  pthread_mutex_init(&host->lock, NULL);
  C_COMPLAIN_INIT(&host->init_complaint);
  host->reference_count = 1;
  host->node = NULL;
  host->port = 0;
  host->notifications = 1;
  host->check_thresholds = 0;
  host->store_rates = 1;
  host->always_append_ds = 0;
  host->batch_mode = 1;
  host->batch_max = RIEMANN_BATCH_MAX; /* typical MSS */
  host->batch_init = cdtime();
  host->batch_timeout = 0;
  host->ttl_factor = RIEMANN_TTL_FACTOR;
  host->client = NULL;
  host->client_type = RIEMANN_CLIENT_TCP;
  host->timeout.tv_sec = 0;
  host->timeout.tv_usec = 0;

  status = cf_util_get_string(ci, &host->name);
  if (status != 0) {
    WARNING("write_riemann plugin: Required host name is missing.");
    wrr_free(host);
    return -1;
  }

  for (i = 0; i < ci->children_num; i++) {
    /*
     * The code here could be simplified but makes room
     * for easy adding of new options later on.
     */
    child = &ci->children[i];
    status = 0;

    if (strcasecmp("Host", child->key) == 0) {
      status = cf_util_get_string(child, &host->node);
      if (status != 0)
        break;
    } else if (strcasecmp("Notifications", child->key) == 0) {
      status = cf_util_get_boolean(child, &host->notifications);
      if (status != 0)
        break;
    } else if (strcasecmp("EventServicePrefix", child->key) == 0) {
      status = cf_util_get_string(child, &host->event_service_prefix);
      if (status != 0)
        break;
    } else if (strcasecmp("CheckThresholds", child->key) == 0) {
      status = cf_util_get_boolean(child, &host->check_thresholds);
      if (status != 0)
        break;
    } else if (strcasecmp("Batch", child->key) == 0) {
      status = cf_util_get_boolean(child, &host->batch_mode);
      if (status != 0)
        break;
    } else if (strcasecmp("BatchMaxSize", child->key) == 0) {
      status = cf_util_get_int(child, &host->batch_max);
      if (status != 0)
        break;
    } else if (strcasecmp("BatchFlushTimeout", child->key) == 0) {
      status = cf_util_get_int(child, &host->batch_timeout);
      if (status != 0)
        break;
    } else if (strcasecmp("Timeout", child->key) == 0) {
#if RCC_VERSION_NUMBER >= 0x010800
      status = cf_util_get_int(child, (int *)&host->timeout.tv_sec);
      if (status != 0)
        break;
#else
      WARNING("write_riemann plugin: The Timeout option is not supported. Please upgrade the Riemann client to at least 1.8.0.");
#endif
    } else if (strcasecmp("Port", child->key) == 0) {
      host->port = cf_util_get_port_number(child);
      if (host->port == -1) {
        ERROR("write_riemann plugin: Invalid argument "
              "configured for the \"Port\" "
              "option.");
        break;
      }
    } else if (strcasecmp("Protocol", child->key) == 0) {
      char tmp[16];
      status = cf_util_get_string_buffer(child, tmp, sizeof(tmp));
      if (status != 0) {
        ERROR("write_riemann plugin: cf_util_get_"
              "string_buffer failed with "
              "status %i.",
              status);
        break;
      }

      if (strcasecmp("UDP", tmp) == 0)
        host->client_type = RIEMANN_CLIENT_UDP;
      else if (strcasecmp("TCP", tmp) == 0)
        host->client_type = RIEMANN_CLIENT_TCP;
      else if (strcasecmp("TLS", tmp) == 0)
        host->client_type = RIEMANN_CLIENT_TLS;
      else
        WARNING("write_riemann plugin: The value "
                "\"%s\" is not valid for the "
                "\"Protocol\" option. Use "
                "either \"UDP\", \"TCP\" or \"TLS\".",
                tmp);
    } else if (strcasecmp("TLSCAFile", child->key) == 0) {
      status = cf_util_get_string(child, &host->tls_ca_file);
      if (status != 0) {
        ERROR("write_riemann plugin: cf_util_get_"
              "string_buffer failed with "
              "status %i.",
              status);
        break;
      }
    } else if (strcasecmp("TLSCertFile", child->key) == 0) {
      status = cf_util_get_string(child, &host->tls_cert_file);
      if (status != 0) {
        ERROR("write_riemann plugin: cf_util_get_"
              "string_buffer failed with "
              "status %i.",
              status);
        break;
      }
    } else if (strcasecmp("TLSKeyFile", child->key) == 0) {
      status = cf_util_get_string(child, &host->tls_key_file);
      if (status != 0) {
        ERROR("write_riemann plugin: cf_util_get_"
              "string_buffer failed with "
              "status %i.",
              status);
        break;
      }
    } else if (strcasecmp("StoreRates", child->key) == 0) {
      status = cf_util_get_boolean(child, &host->store_rates);
      if (status != 0)
        break;
    } else if (strcasecmp("AlwaysAppendDS", child->key) == 0) {
      status = cf_util_get_boolean(child, &host->always_append_ds);
      if (status != 0)
        break;
    } else if (strcasecmp("TTLFactor", child->key) == 0) {
      double tmp = NAN;
      status = cf_util_get_double(child, &tmp);
      if (status != 0)
        break;
      if (tmp >= 2.0) {
        host->ttl_factor = tmp;
      } else if (tmp >= 1.0) {
        NOTICE("write_riemann plugin: The configured "
               "TTLFactor is very small "
               "(%.1f). A value of 2.0 or "
               "greater is recommended.",
               tmp);
        host->ttl_factor = tmp;
      } else if (tmp > 0.0) {
        WARNING("write_riemann plugin: The configured "
                "TTLFactor is too small to be "
                "useful (%.1f). I'll use it "
                "since the user knows best, "
                "but under protest.",
                tmp);
        host->ttl_factor = tmp;
      } else { /* zero, negative and NAN */
        ERROR("write_riemann plugin: The configured "
              "TTLFactor is invalid (%.1f).",
              tmp);
      }
    } else {
      WARNING("write_riemann plugin: ignoring unknown config "
              "option: \"%s\"",
              child->key);
    }
  }
  if (status != 0) {
    wrr_free(host);
    return status;
  }

  ssnprintf(callback_name, sizeof(callback_name), "write_riemann/%s",
            host->name);

  user_data_t ud = {
    .data = host,
    .free_func = wrr_free
  };

  pthread_mutex_lock(&host->lock);

  status = plugin_register_write(callback_name, wrr_write, &ud);

  if (host->client_type != RIEMANN_CLIENT_UDP && host->batch_mode) {
    ud.free_func = NULL;
    plugin_register_flush(callback_name, wrr_batch_flush, &ud);
  }
  if (status != 0)
    WARNING("write_riemann plugin: plugin_register_write (\"%s\") "
            "failed with status %i.",
            callback_name, status);
  else /* success */
    host->reference_count++;

  status = plugin_register_notification(callback_name, wrr_notification, &ud);
  if (status != 0)
    WARNING("write_riemann plugin: plugin_register_notification (\"%s\") "
            "failed with status %i.",
            callback_name, status);
  else /* success */
    host->reference_count++;

  if (host->reference_count <= 1) {
    /* Both callbacks failed => free memory.
     * We need to unlock here, because riemann_free() will lock.
     * This is not a race condition, because we're the only one
     * holding a reference. */
    pthread_mutex_unlock(&host->lock);
    wrr_free(host);
    return (-1);
  }

  host->reference_count--;
  pthread_mutex_unlock(&host->lock);

  return status;
} /* }}} int wrr_config_node */

static int wrr_config(oconfig_item_t *ci) /* {{{ */
{
  int i;
  oconfig_item_t *child;
  int status;

  for (i = 0; i < ci->children_num; i++) {
    child = &ci->children[i];

    if (strcasecmp("Node", child->key) == 0) {
      wrr_config_node(child);
    } else if (strcasecmp(child->key, "attribute") == 0) {
      char *key = NULL;
      char *val = NULL;

      if (child->values_num != 2) {
        WARNING("riemann attributes need both a key and a value.");
        return (-1);
      }
      if (child->values[0].type != OCONFIG_TYPE_STRING ||
          child->values[1].type != OCONFIG_TYPE_STRING) {
        WARNING("riemann attribute needs string arguments.");
        return (-1);
      }
      if ((key = strdup(child->values[0].value.string)) == NULL) {
        WARNING("cannot allocate memory for attribute key.");
        return (-1);
      }
      if ((val = strdup(child->values[1].value.string)) == NULL) {
        WARNING("cannot allocate memory for attribute value.");
        sfree(key);
        return (-1);
      }
      strarray_add(&riemann_attrs, &riemann_attrs_num, key);
      strarray_add(&riemann_attrs, &riemann_attrs_num, val);
      DEBUG("write_riemann: got attr: %s => %s", key, val);
      sfree(key);
      sfree(val);
    } else if (strcasecmp(child->key, "tag") == 0) {
      char *tmp = NULL;
      status = cf_util_get_string(child, &tmp);
      if (status != 0)
        continue;

      strarray_add(&riemann_tags, &riemann_tags_num, tmp);
      DEBUG("write_riemann plugin: Got tag: %s", tmp);
      sfree(tmp);
    } else {
      WARNING("write_riemann plugin: Ignoring unknown "
              "configuration option \"%s\" at top level.",
              child->key);
    }
  }
  return (0);
} /* }}} int wrr_config */

void module_register(void) {
  plugin_register_complex_config("write_riemann", wrr_config);
}

/* vim: set sw=8 sts=8 ts=8 noet : */<|MERGE_RESOLUTION|>--- conflicted
+++ resolved
@@ -30,34 +30,18 @@
 
 #include "collectd.h"
 
-<<<<<<< HEAD
-=======
-#include "plugin.h"
->>>>>>> 68d6aff9
 #include "common.h"
 #include "plugin.h"
 #include "utils_cache.h"
 #include "utils_complain.h"
 #include "write_riemann_threshold.h"
 
-<<<<<<< HEAD
-#include <errno.h>
 #include <riemann/riemann-client.h>
 
 #define RIEMANN_HOST "localhost"
 #define RIEMANN_PORT 5555
 #define RIEMANN_TTL_FACTOR 2.0
 #define RIEMANN_BATCH_MAX 8192
-=======
-#include <sys/socket.h>
-#include <arpa/inet.h>
-#include <netdb.h>
-
-#define RIEMANN_HOST		"localhost"
-#define RIEMANN_PORT		"5555"
-#define RIEMANN_TTL_FACTOR	2.0
-#define RIEMANN_BATCH_MAX	8192
->>>>>>> 68d6aff9
 
 struct riemann_host {
   c_complain_t init_complaint;
