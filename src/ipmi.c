--- conflicted
+++ resolved
@@ -1062,12 +1062,6 @@
   for (int i = 0; i < ci->children_num; i++) {
     oconfig_item_t *child = ci->children + i;
 
-<<<<<<< HEAD
-    if (strcasecmp("Sensor", child->key) == 0)
-      ignorelist_add(st->ignorelist, child->values[0].value.string);
-    else if (strcasecmp("IgnoreSelected", child->key) == 0) {
-      bool t;
-=======
     if (strcasecmp("Sensor", child->key) == 0) {
       char *value = NULL;
       status = cf_util_get_string(child, &value);
@@ -1076,8 +1070,7 @@
       ignorelist_add(st->ignorelist, value);
       sfree(value);
     } else if (strcasecmp("IgnoreSelected", child->key) == 0) {
-      _Bool t;
->>>>>>> 0d9f3955
+      bool t;
       status = cf_util_get_boolean(child, &t);
       if (status != 0)
         break;
