/**
 * collectd - src/iptables.c
 * Copyright (C) 2007 Sjoerd van der Berg
 * Copyright (C) 2007 Florian octo Forster
 * Copyright (C) 2009 Marco Chiappero
 *
 * This program is free software; you can redistribute it and/or modify it
 * under the terms of the GNU General Public License as published by the
 * Free Software Foundation; either version 2 of the License, or (at your
 * option) any later version.
 *
 * This program is distributed in the hope that it will be useful, but
 * WITHOUT ANY WARRANTY; without even the implied warranty of
 * MERCHANTABILITY or FITNESS FOR A PARTICULAR PURPOSE.  See the GNU
 * General Public License for more details.
 *
 * You should have received a copy of the GNU General Public License along
 * with this program; if not, write to the Free Software Foundation, Inc.,
 * 51 Franklin St, Fifth Floor, Boston, MA  02110-1301 USA
 *
 * Authors:
 *  Sjoerd van der Berg <harekiet at users.sourceforge.net>
 *  Florian Forster <octo at verplant.org>
 *  Marco Chiappero <marco at absence.it>
 **/

#include "collectd.h"
#include "common.h"
#include "plugin.h"
#include "configfile.h"

#include <sys/socket.h>

#if OWN_LIBIPTC
# include "owniptc/libiptc.h"
# include "owniptc/libip6tc.h"
#else
# include <libiptc/libiptc.h>
# include <libiptc/libip6tc.h>
#endif

/*
 * iptc_handle_t was available before libiptc was officially available as a
 * shared library. Note, that when the shared lib was introduced, the API and
 * ABI have changed slightly:
 * 'iptc_handle_t' used to be 'struct iptc_handle *' and most functions used
 * 'iptc_handle_t *' as an argument. Now, most functions use 'struct
 * iptc_handle *' (thus removing one level of pointer indirection).
 *
 * HAVE_IPTC_HANDLE_T is used to determine which API ought to be used. While
 * this is somewhat hacky, I didn't find better way to solve that :-/
 * -tokkee
 */
#ifndef HAVE_IPTC_HANDLE_T
typedef struct iptc_handle iptc_handle_t;
#endif

/*
 * (Module-)Global variables
 */

/*
 * Config format should be `Chain table chainname',
 * e. g. `Chain mangle incoming'
 */
static const char *config_keys[] =
{
	"Chain",
	"Chain6"
};
static int config_keys_num = STATIC_ARRAY_SIZE (config_keys);
/*
    Each table/chain combo that will be queried goes into this list
*/

enum protocol_version_e
{
    IPV4,
    IPV6
};
typedef enum protocol_version_e protocol_version_t;

#ifndef XT_TABLE_MAXNAMELEN
# define XT_TABLE_MAXNAMELEN 32
#endif
typedef struct {
    protocol_version_t ip_version;
    char table[XT_TABLE_MAXNAMELEN];
    char chain[XT_TABLE_MAXNAMELEN];
    union
    {
	int   num;
	char *comment;
    } rule;
    enum
    {
	RTYPE_NUM,
	RTYPE_COMMENT,
	RTYPE_COMMENT_ALL
    } rule_type;
    char name[64];
} ip_chain_t;

static ip_chain_t **chain_list = NULL;
static int chain_num = 0;

static int iptables_config (const char *key, const char *value)
{
	/* int ip_value; */
	protocol_version_t ip_version = 0;

	if (strcasecmp (key, "Chain") == 0)
		ip_version = IPV4;
	else if (strcasecmp (key, "Chain6") == 0)
		ip_version = IPV6;

	if (( ip_version == IPV4 ) || ( ip_version == IPV6 ))
	{
		ip_chain_t temp, *final, **list;
		char *table;
		int   table_len;
		char *chain;
		int   chain_len;

		char *value_copy;
		char *fields[4];
		int   fields_num;
		
		memset (&temp, 0, sizeof (temp));

		value_copy = strdup (value);
		if (value_copy == NULL)
		{
		    char errbuf[1024];
		    ERROR ("strdup failed: %s",
			    sstrerror (errno, errbuf, sizeof (errbuf)));
		    return (1);
		}

		/*
	         *  Time to fill the temp element
        	 *  Examine value string, it should look like:
	         *  Chain[6] <table> <chain> [<comment|num> [name]]
       		 */

		/* set IPv4 or IPv6 */
                temp.ip_version = ip_version;

		/* Chain <table> <chain> [<comment|num> [name]] */
		fields_num = strsplit (value_copy, fields, 4);
		if (fields_num < 2)
		{
		    free (value_copy);
		    return (1);
		}

		table = fields[0];
		chain = fields[1];

		table_len = strlen (table) + 1;
		if ((unsigned int)table_len > sizeof(temp.table))
		{
			ERROR ("Table `%s' too long.", table);
			free (value_copy);
			return (1);
		}
		sstrncpy (temp.table, table, table_len);

		chain_len = strlen (chain) + 1;
		if ((unsigned int)chain_len > sizeof(temp.chain))
		{
			ERROR ("Chain `%s' too long.", chain);
			free (value_copy);
			return (1);
		}
		sstrncpy (temp.chain, chain, chain_len);

		if (fields_num >= 3)
		{
		    char *comment = fields[2];
		    int   rule = atoi (comment);

		    if (rule)
		    {
			temp.rule.num = rule;
			temp.rule_type = RTYPE_NUM;
		    }
		    else
		    {
			temp.rule.comment = strdup (comment);
			if (temp.rule.comment == NULL)
			{
			    free (value_copy);
			    return (1);
			}
			temp.rule_type = RTYPE_COMMENT;
		    }
		}
		else
		{
		    temp.rule_type = RTYPE_COMMENT_ALL;
		}

		if (fields_num >= 4)
		    sstrncpy (temp.name, fields[3], sizeof (temp.name));

		free (value_copy);
		value_copy = NULL;
		table = NULL;
		chain = NULL;

		list = (ip_chain_t **) realloc (chain_list, (chain_num + 1) * sizeof (ip_chain_t *));
		if (list == NULL)
		{
		    char errbuf[1024];
		    ERROR ("realloc failed: %s",
			    sstrerror (errno, errbuf, sizeof (errbuf)));
		    return (1);
		}

		chain_list = list;
		final = (ip_chain_t *) malloc( sizeof(temp) );
		if (final == NULL) 
		{
		    char errbuf[1024];
		    ERROR ("malloc failed: %s",
			    sstrerror (errno, errbuf, sizeof (errbuf)));
		    return (1);
		}
		memcpy (final, &temp, sizeof (temp));
		chain_list[chain_num] = final;
		chain_num++;

		DEBUG ("Chain #%i: table = %s; chain = %s;", chain_num, final->table, final->chain);
	}
	else 
	{
		return (-1);
	}

	return (0);
} /* int iptables_config */

static int submit6_match (const struct ip6t_entry_match *match,
                const struct ip6t_entry *entry,
                const ip_chain_t *chain,
                int rule_num)
{
    int status;
    value_t values[1];
    value_list_t vl = VALUE_LIST_INIT;

    /* Select the rules to collect */
    if (chain->rule_type == RTYPE_NUM)
    {
        if (chain->rule.num != rule_num)
            return (0);
    }
    else
    {
        if (strcmp (match->u.user.name, "comment") != 0)
            return (0);
        if ((chain->rule_type == RTYPE_COMMENT)
                && (strcmp (chain->rule.comment, (char *) match->data) != 0))
            return (0);
    }

    vl.values = values;
    vl.values_len = 1;
    sstrncpy (vl.host, hostname_g, sizeof (vl.host));
    sstrncpy (vl.plugin, "ip6tables", sizeof (vl.plugin));

    status = ssnprintf (vl.plugin_instance, sizeof (vl.plugin_instance),
            "%s-%s", chain->table, chain->chain);
    if ((status < 1) || ((unsigned int)status >= sizeof (vl.plugin_instance)))
        return (0);

    if (chain->name[0] != '\0')
    {
        sstrncpy (vl.type_instance, chain->name, sizeof (vl.type_instance));
    }
    else
    {
        if (chain->rule_type == RTYPE_NUM)
            ssnprintf (vl.type_instance, sizeof (vl.type_instance),
                    "%i", chain->rule.num);
        else
            sstrncpy (vl.type_instance, (char *) match->data,
                    sizeof (vl.type_instance));
    }

    sstrncpy (vl.type, "ipt_bytes", sizeof (vl.type));
    values[0].counter = (counter_t) entry->counters.bcnt;
    plugin_dispatch_values (&vl);

    sstrncpy (vl.type, "ipt_packets", sizeof (vl.type));
    values[0].counter = (counter_t) entry->counters.pcnt;
    plugin_dispatch_values (&vl);

    return (0);
} /* int submit_match */


/* This needs to return `int' for IPT_MATCH_ITERATE to work. */
static int submit_match (const struct ipt_entry_match *match,
		const struct ipt_entry *entry,
		const ip_chain_t *chain,
		int rule_num) 
{
    int status;
    value_t values[1];
    value_list_t vl = VALUE_LIST_INIT;

    /* Select the rules to collect */
    if (chain->rule_type == RTYPE_NUM)
    {
	if (chain->rule.num != rule_num)
	    return (0);
    }
    else
    {
	if (strcmp (match->u.user.name, "comment") != 0)
	    return (0);
	if ((chain->rule_type == RTYPE_COMMENT)
		&& (strcmp (chain->rule.comment, (char *) match->data) != 0))
	    return (0);
    }

    vl.values = values;
    vl.values_len = 1;
    sstrncpy (vl.host, hostname_g, sizeof (vl.host));
    sstrncpy (vl.plugin, "iptables", sizeof (vl.plugin));

    status = ssnprintf (vl.plugin_instance, sizeof (vl.plugin_instance),
	    "%s-%s", chain->table, chain->chain);
    if ((status < 1) || ((unsigned int)status >= sizeof (vl.plugin_instance)))
	return (0);

    if (chain->name[0] != '\0')
    {
	sstrncpy (vl.type_instance, chain->name, sizeof (vl.type_instance));
    }
    else
    {
	if (chain->rule_type == RTYPE_NUM)
	    ssnprintf (vl.type_instance, sizeof (vl.type_instance),
		    "%i", chain->rule.num);
	else
	    sstrncpy (vl.type_instance, (char *) match->data,
		    sizeof (vl.type_instance));
    }

    sstrncpy (vl.type, "ipt_bytes", sizeof (vl.type));
    values[0].counter = (counter_t) entry->counters.bcnt;
    plugin_dispatch_values (&vl);

    sstrncpy (vl.type, "ipt_packets", sizeof (vl.type));
    values[0].counter = (counter_t) entry->counters.pcnt;
    plugin_dispatch_values (&vl);

    return (0);
} /* int submit_match */


/* ipv6 submit_chain */
static void submit6_chain( ip6tc_handle_t *handle, ip_chain_t *chain )
{
    const struct ip6t_entry *entry;
    int rule_num;

    /* Find first rule for chain and use the iterate macro */
    entry = ip6tc_first_rule( chain->chain, handle );
    if (entry == NULL)
    {
        DEBUG ("ip6tc_first_rule failed: %s", ip6tc_strerror (errno));
        return;
    }

    rule_num = 1;
    while (entry)
    {
        if (chain->rule_type == RTYPE_NUM)
        {
            submit6_match (NULL, entry, chain, rule_num);
        }
        else
        {
            IP6T_MATCH_ITERATE( entry, submit6_match, entry, chain, rule_num );
        }

        entry = ip6tc_next_rule( entry, handle );
        rule_num++;
    } /* while (entry) */
}


/* ipv4 submit_chain */
static void submit_chain( iptc_handle_t *handle, ip_chain_t *chain )
{
    const struct ipt_entry *entry;
    int rule_num;

    /* Find first rule for chain and use the iterate macro */    
    entry = iptc_first_rule( chain->chain, handle );
    if (entry == NULL)
    {
	DEBUG ("iptc_first_rule failed: %s", iptc_strerror (errno));
	return;
    }

    rule_num = 1;
    while (entry)
    {
	if (chain->rule_type == RTYPE_NUM)
	{
	    submit_match (NULL, entry, chain, rule_num);
	}
	else
	{
	    IPT_MATCH_ITERATE( entry, submit_match, entry, chain, rule_num );
	}

	entry = iptc_next_rule( entry, handle );
	rule_num++;
    } /* while (entry) */
}


static int iptables_read (void)
{
    int i;
    int num_failures = 0;
    ip_chain_t *chain;

    /* Init the iptc handle structure and query the correct table */    
    for (i = 0; i < chain_num; i++)
    {
<<<<<<< HEAD
=======
#ifdef HAVE_IPTC_HANDLE_T
	iptc_handle_t _handle;
	iptc_handle_t *handle = &_handle;
#else
	iptc_handle_t *handle;
#endif
	ip_chain_t *chain;
	
>>>>>>> b3315d59
	chain = chain_list[i];
	
	if (!chain)
	{
	    DEBUG ("iptables plugin: chain == NULL");
	    continue;
	}

<<<<<<< HEAD
	if ( chain->ip_version == IPV4 )
        {
                iptc_handle_t handle;
                handle = iptc_init (chain->table);

                if (!handle)
                {
                        ERROR ("iptables plugin: iptc_init (%s) failed: %s",
                                chain->table, iptc_strerror (errno));
                        num_failures++;
                        continue;
                }

                submit_chain (&handle, chain);
                iptc_free (&handle);
        }
        else if ( chain->ip_version == IPV6 )
        {
                ip6tc_handle_t handle;
                handle = ip6tc_init (chain->table);

                if (!handle)
                {
                        ERROR ("iptables plugin: ip6tc_init (%s) failed: %s",
                                chain->table, ip6tc_strerror (errno));
                        num_failures++;
                        continue;
                }

                submit6_chain (&handle, chain);
                ip6tc_free (&handle);
        }
        else num_failures++;

=======
#ifdef HAVE_IPTC_HANDLE_T
	*handle = iptc_init (chain->table);
#else
	handle = iptc_init (chain->table);
#endif
	if (!handle)
	{
	    ERROR ("iptables plugin: iptc_init (%s) failed: %s",
		    chain->table, iptc_strerror (errno));
	    num_failures++;
	    continue;
	}

	submit_chain (handle, chain);
	iptc_free (handle);
>>>>>>> b3315d59
    } /* for (i = 0 .. chain_num) */

    return ((num_failures < chain_num) ? 0 : -1);
} /* int iptables_read */

static int iptables_shutdown (void)
{
    int i;

    for (i = 0; i < chain_num; i++)
    {
	if ((chain_list[i] != NULL) && (chain_list[i]->rule_type == RTYPE_COMMENT))
	{
	    sfree (chain_list[i]->rule.comment);
	}
	sfree (chain_list[i]);
    }
    sfree (chain_list);

    return (0);
} /* int iptables_shutdown */

void module_register (void)
{
    plugin_register_config ("iptables", iptables_config,
	    config_keys, config_keys_num);
    plugin_register_read ("iptables", iptables_read);
    plugin_register_shutdown ("iptables", iptables_shutdown);
} /* void module_register */

/*
 * vim:shiftwidth=4:softtabstop=4:tabstop=8
 */<|MERGE_RESOLUTION|>--- conflicted
+++ resolved
@@ -54,6 +54,9 @@
 #ifndef HAVE_IPTC_HANDLE_T
 typedef struct iptc_handle iptc_handle_t;
 #endif
+#ifndef HAVE_IP6TC_HANDLE_T
+typedef struct ip6tc_handle ip6tc_handle_t;
+#endif
 
 /*
  * (Module-)Global variables
@@ -435,17 +438,6 @@
     /* Init the iptc handle structure and query the correct table */    
     for (i = 0; i < chain_num; i++)
     {
-<<<<<<< HEAD
-=======
-#ifdef HAVE_IPTC_HANDLE_T
-	iptc_handle_t _handle;
-	iptc_handle_t *handle = &_handle;
-#else
-	iptc_handle_t *handle;
-#endif
-	ip_chain_t *chain;
-	
->>>>>>> b3315d59
 	chain = chain_list[i];
 	
 	if (!chain)
@@ -454,11 +446,17 @@
 	    continue;
 	}
 
-<<<<<<< HEAD
 	if ( chain->ip_version == IPV4 )
         {
-                iptc_handle_t handle;
+#ifdef HAVE_IPTC_HANDLE_T
+		iptc_handle_t _handle;
+		iptc_handle_t *handle = &_handle;
+
+		*handle = iptc_init (chain->table);
+#else
+		iptc_handle_t *handle;
                 handle = iptc_init (chain->table);
+#endif
 
                 if (!handle)
                 {
@@ -468,13 +466,20 @@
                         continue;
                 }
 
-                submit_chain (&handle, chain);
-                iptc_free (&handle);
+                submit_chain (handle, chain);
+                iptc_free (handle);
         }
         else if ( chain->ip_version == IPV6 )
         {
-                ip6tc_handle_t handle;
+#ifdef HAVE_IP6TC_HANDLE_T
+		ip6tc_handle_t _handle;
+		ip6tc_handle_t *handle = &_handle;
+
+		*handle = ip6tc_init (chain->table);
+#else
+                ip6tc_handle_t *handle;
                 handle = ip6tc_init (chain->table);
+#endif
 
                 if (!handle)
                 {
@@ -484,28 +489,11 @@
                         continue;
                 }
 
-                submit6_chain (&handle, chain);
-                ip6tc_free (&handle);
+                submit6_chain (handle, chain);
+                ip6tc_free (handle);
         }
         else num_failures++;
 
-=======
-#ifdef HAVE_IPTC_HANDLE_T
-	*handle = iptc_init (chain->table);
-#else
-	handle = iptc_init (chain->table);
-#endif
-	if (!handle)
-	{
-	    ERROR ("iptables plugin: iptc_init (%s) failed: %s",
-		    chain->table, iptc_strerror (errno));
-	    num_failures++;
-	    continue;
-	}
-
-	submit_chain (handle, chain);
-	iptc_free (handle);
->>>>>>> b3315d59
     } /* for (i = 0 .. chain_num) */
 
     return ((num_failures < chain_num) ? 0 : -1);
