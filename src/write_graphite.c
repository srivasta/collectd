--- conflicted
+++ resolved
@@ -252,14 +252,8 @@
             /* this should not happen but try to get a message anyway */
             sstrerror (errno, connerr, sizeof (connerr));
         c_complain (LOG_ERR, &cb->init_complaint,
-<<<<<<< HEAD
-                "write_graphite plugin: Connecting to %s:%s via %s failed. "
-                "The last error was: %s", node, service, protocol,
-                sstrerror (errno, errbuf, sizeof (errbuf)));
-=======
-                "write_graphite plugin: Connecting to %s:%s failed. "
-                "The last error was: %s", node, service, connerr);
->>>>>>> 51a4e62d
+                  "write_graphite plugin: Connecting to %s:%s via %s failed. "
+                  "The last error was: %s", node, service, protocol, connerr);
         return (-1);
     }
     else
