dnl Process this file with autoconf to produce a configure script.
AC_PREREQ([2.60])
AC_INIT([collectd],[m4_esyscmd(./version-gen.sh)])
AC_CONFIG_SRCDIR(src/target_set.c)
AC_CONFIG_HEADERS(src/config.h)
AC_CONFIG_AUX_DIR([libltdl/config])

dnl older automake's default of ARFLAGS=cru is noisy on newer binutils;
dnl we don't really need the 'u' even in older toolchains.  Then there is
dnl older libtool, which spelled it AR_FLAGS
m4_divert_text([DEFAULTS], [: "${ARFLAGS=cr} ${AR_FLAGS=cr}"])

m4_ifdef([LT_PACKAGE_VERSION],
	# libtool >= 2.2
	[
	 LT_CONFIG_LTDL_DIR([libltdl])
	 LT_INIT([dlopen])
	 LTDL_INIT([convenience])
	 AC_DEFINE(LIBTOOL_VERSION, 2, [Define to used libtool version.])
	]
,
	# libtool <= 1.5
	[
	 AC_LIBLTDL_CONVENIENCE
	 AC_SUBST(LTDLINCL)
	 AC_SUBST(LIBLTDL)
	 AC_LIBTOOL_DLOPEN
	 AC_CONFIG_SUBDIRS(libltdl)
	 AC_DEFINE(LIBTOOL_VERSION, 1, [Define to used libtool version.])
	]
)

AM_CONDITIONAL([BUILD_INCLUDED_LTDL], [test "x$LTDLDEPS" != "x"])

AM_INIT_AUTOMAKE([subdir-objects tar-pax dist-bzip2 no-dist-gzip foreign])
m4_ifdef([AM_SILENT_RULES], [AM_SILENT_RULES([yes])])
AC_LANG(C)

AC_PREFIX_DEFAULT("/opt/collectd")

AC_SYS_LARGEFILE

#
# Checks for programs.
#
AC_PROG_CC_C99([],
  [AC_MSG_ERROR([No compiler found that supports C99])]
)
AC_PROG_CXX
AC_PROG_CPP
AC_PROG_EGREP
AC_PROG_INSTALL
AC_PROG_LN_S
AC_PROG_MAKE_SET
AM_PROG_CC_C_O
AM_CONDITIONAL(COMPILER_IS_GCC, test "x$GCC" = "xyes")

AC_DISABLE_STATIC
AC_PROG_LIBTOOL
AC_PROG_LEX
AC_PROG_YACC

AC_PATH_PROG([VALGRIND], [valgrind])

# Warn when pkg.m4 is missing
m4_pattern_forbid([^_?PKG_[A-Z_]+$],[*** pkg.m4 missing, please install pkg-config])

PKG_PROG_PKG_CONFIG

AC_CACHE_CHECK([if bison is the parser generator],
	[collectd_cv_prog_bison],
	[AS_IF([$YACC --version 2>/dev/null | $EGREP -q '^bison '],
		[collectd_cv_prog_bison=yes], [collectd_cv_prog_bison=no]
	)]
)

if test "x$collectd_cv_prog_bison" = "xno" && test ! -f "${srcdir}/src/liboconfig/parser.c"
then
	AC_MSG_ERROR([bison is missing and you do not have ${srcdir}/src/liboconfig/parser.c. Please install bison])
fi

AC_ARG_VAR([PROTOC], [path to the protoc binary])
AC_PATH_PROG([PROTOC], [protoc])
have_protoc3="no"
if test "x$PROTOC" != "x"; then
	AC_MSG_CHECKING([for protoc 3.0.0+])
	if $PROTOC --version | $EGREP libprotoc.3 >/dev/null; then
		protoc3="yes (`$PROTOC --version`)"
		have_protoc3="yes"
	else
		protoc3="no (`$PROTOC --version`)"
	fi
	AC_MSG_RESULT([$protoc3])
fi
AM_CONDITIONAL(HAVE_PROTOC3, test "x$have_protoc3" = "xyes")

AC_ARG_VAR([GRPC_CPP_PLUGIN], [path to the grpc_cpp_plugin binary])
AC_PATH_PROG([GRPC_CPP_PLUGIN], [grpc_cpp_plugin])
AM_CONDITIONAL(HAVE_GRPC_CPP, test "x$GRPC_CPP_PLUGIN" != "x")

AC_ARG_VAR([PROTOC_C], [path to the protoc-c binary])
AC_PATH_PROG([PROTOC_C], [protoc-c])
if test "x$PROTOC_C" = "x"
then
  have_protoc_c="no (protoc-c compiler not found)"
else
  have_protoc_c="yes"
fi

AC_MSG_CHECKING([for kernel type ($host_os)])
case $host_os in
	*linux*)
	AC_DEFINE([KERNEL_LINUX], 1, [True if program is to be compiled for a Linux kernel])
	ac_system="Linux"
	;;
	*solaris*)
	AC_DEFINE([KERNEL_SOLARIS], 1, [True if program is to be compiled for a Solaris kernel])
	ac_system="Solaris"
	;;
	*darwin*)
	AC_DEFINE([KERNEL_DARWIN], 1, [True if program is to be compiled for a Darwin kernel])
	ac_system="Darwin"
	;;
	*openbsd*)
	AC_DEFINE([KERNEL_OPENBSD], 1, [True if program is to be compiled for an OpenBSD kernel])
	ac_system="OpenBSD"
	;;
	*netbsd*)
	AC_DEFINE([KERNEL_NETBSD], 1, [True if program is to be compiled for a NetBSD kernel])
	ac_system="NetBSD"
	;;
	*aix*)
	AC_DEFINE([KERNEL_AIX], 1, [True if program is to be compiled for a AIX kernel])
	ac_system="AIX"
	;;
	*freebsd*)
	AC_DEFINE([KERNEL_FREEBSD], 1, [True if program is to be compiled for a FreeBSD kernel])
	ac_system="FreeBSD"
	;;
	*)
	ac_system="unknown"
esac
AC_MSG_RESULT([$ac_system])

AM_CONDITIONAL([BUILD_AIX], [test "x$ac_system" = "xAIX"])
AM_CONDITIONAL([BUILD_DARWIN], [test "x$ac_system" = "xDarwin"])
AM_CONDITIONAL([BUILD_FREEBSD], [test "x$ac_system" = "xFreeBSD"])
AM_CONDITIONAL([BUILD_LINUX], [test "x$ac_system" = "xLinux"])
AM_CONDITIONAL([BUILD_OPENBSD], [test "x$ac_system" = "xOpenBSD"])
AM_CONDITIONAL([BUILD_SOLARIS], [test "x$ac_system" = "xSolaris"])

if test "x$ac_system" = "xLinux"
then
	AC_ARG_VAR([KERNEL_DIR], [path to Linux kernel sources])
	if test -z "$KERNEL_DIR"
	then
		KERNEL_DIR="/lib/modules/`uname -r`/source"
	fi

	KERNEL_CFLAGS="-I$KERNEL_DIR/include"
	AC_SUBST(KERNEL_CFLAGS)
fi

if test "x$ac_system" = "xSolaris"
then
	AC_DEFINE(_POSIX_PTHREAD_SEMANTICS, 1, [Define to enforce POSIX thread semantics under Solaris.])
	AC_DEFINE(_REENTRANT,               1, [Define to enable reentrancy interfaces.])

	AC_MSG_CHECKING([whether compiler builds 64bit binaries])
	AC_COMPILE_IFELSE([AC_LANG_PROGRAM([
			   #ifndef _LP64
			   # error "Compiler not in 64bit mode."
			   #endif
			   ])],
			   [AC_MSG_RESULT([yes])],
			   [
			    AC_MSG_RESULT([no])
			    AC_MSG_NOTICE([Solaris detected. Please consider building a 64-bit binary.])
			   ])
fi

if test "x$ac_system" = "xAIX"
then
	AC_DEFINE(_THREAD_SAFE_ERRNO, 1, [Define to use the thread-safe version of errno under AIX.])
fi

# Where to install .pc files.
pkgconfigdir="${libdir}/pkgconfig"
AC_SUBST(pkgconfigdir)

# Check for standards compliance mode
AC_ARG_ENABLE(standards,
	      AS_HELP_STRING([--enable-standards], [Enable standards compliance mode]),
	      [enable_standards="$enableval"],
	      [enable_standards="no"])
if test "x$enable_standards" = "xyes"
then
	AC_DEFINE(_ISOC99_SOURCE,        1, [Define to enforce ISO C99 compliance.])
	AC_DEFINE(_POSIX_C_SOURCE, 200809L, [Define to enforce POSIX.1-2008 compliance.])
	AC_DEFINE(_XOPEN_SOURCE,       700, [Define to enforce X/Open 7 (XSI) compliance.])
	AC_DEFINE(_REENTRANT,            1, [Define to enable reentrancy interfaces.])
	if test "x$GCC" = "xyes"
	then
		CFLAGS="$CFLAGS -std=c99"
	fi
fi
AM_CONDITIONAL(BUILD_FEATURE_STANDARDS, test "x$enable_standards" = "xyes")

#
# Checks for header files.
#
AC_HEADER_STDC
AC_HEADER_SYS_WAIT
AC_HEADER_DIRENT
AC_HEADER_STDBOOL

AC_CHECK_HEADERS(stdio.h errno.h math.h stdarg.h syslog.h fcntl.h signal.h assert.h sys/types.h sys/socket.h sys/select.h poll.h netdb.h arpa/inet.h sys/resource.h sys/param.h kstat.h regex.h sys/ioctl.h endian.h sys/isa_defs.h fnmatch.h libgen.h)

# For entropy plugin on newer NetBSD
AC_CHECK_HEADERS(sys/rndio.h, [], [],
[#if HAVE_SYS_TYPES_H
# include <sys/types.h>
#endif
#if HAVE_SYS_IOCTL_H
# include <sys/ioctl.h>
#endif
#if HAVE_SYS_PARAM_H
# include <sys/param.h>
#endif
])

# For ping library
AC_CHECK_HEADERS(netinet/in_systm.h, [], [],
[#if HAVE_STDINT_H
# include <stdint.h>
#endif
#if HAVE_SYS_TYPES_H
# include <sys/types.h>
#endif
])
AC_CHECK_HEADERS(netinet/in.h, [], [],
[#if HAVE_STDINT_H
# include <stdint.h>
#endif
#if HAVE_SYS_TYPES_H
# include <sys/types.h>
#endif
#if HAVE_NETINET_IN_SYSTM_H
# include <netinet/in_systm.h>
#endif
])
AC_CHECK_HEADERS(netinet/ip.h, [], [],
[#if HAVE_STDINT_H
# include <stdint.h>
#endif
#if HAVE_SYS_TYPES_H
# include <sys/types.h>
#endif
#if HAVE_NETINET_IN_SYSTM_H
# include <netinet/in_systm.h>
#endif
#if HAVE_NETINET_IN_H
# include <netinet/in.h>
#endif
])
AC_CHECK_HEADERS(netinet/ip_icmp.h, [], [],
[#if HAVE_STDINT_H
# include <stdint.h>
#endif
#if HAVE_SYS_TYPES_H
# include <sys/types.h>
#endif
#if HAVE_NETINET_IN_SYSTM_H
# include <netinet/in_systm.h>
#endif
#if HAVE_NETINET_IN_H
# include <netinet/in.h>
#endif
#if HAVE_NETINET_IP_H
# include <netinet/ip.h>
#endif
])
AC_CHECK_HEADERS(netinet/ip_var.h, [], [],
[#if HAVE_STDINT_H
# include <stdint.h>
#endif
#if HAVE_SYS_TYPES_H
# include <sys/types.h>
#endif
#if HAVE_NETINET_IN_SYSTM_H
# include <netinet/in_systm.h>
#endif
#if HAVE_NETINET_IN_H
# include <netinet/in.h>
#endif
#if HAVE_NETINET_IP_H
# include <netinet/ip.h>
#endif
])
AC_CHECK_HEADERS(netinet/ip6.h, [], [],
[#if HAVE_STDINT_H
# include <stdint.h>
#endif
#if HAVE_SYS_TYPES_H
# include <sys/types.h>
#endif
#if HAVE_NETINET_IN_SYSTM_H
# include <netinet/in_systm.h>
#endif
#if HAVE_NETINET_IN_H
# include <netinet/in.h>
#endif
])
AC_CHECK_HEADERS(netinet/icmp6.h, [], [],
[#if HAVE_STDINT_H
# include <stdint.h>
#endif
#if HAVE_SYS_TYPES_H
# include <sys/types.h>
#endif
#if HAVE_NETINET_IN_SYSTM_H
# include <netinet/in_systm.h>
#endif
#if HAVE_NETINET_IN_H
# include <netinet/in.h>
#endif
#if HAVE_NETINET_IP6_H
# include <netinet/ip6.h>
#endif
])
AC_CHECK_HEADERS(netinet/tcp.h, [], [],
[#if HAVE_STDINT_H
# include <stdint.h>
#endif
#if HAVE_SYS_TYPES_H
# include <sys/types.h>
#endif
#if HAVE_NETINET_IN_SYSTM_H
# include <netinet/in_systm.h>
#endif
#if HAVE_NETINET_IN_H
# include <netinet/in.h>
#endif
#if HAVE_NETINET_IP_H
# include <netinet/ip.h>
#endif
])
AC_CHECK_HEADERS(netinet/udp.h, [], [],
[#if HAVE_STDINT_H
# include <stdint.h>
#endif
#if HAVE_SYS_TYPES_H
# include <sys/types.h>
#endif
#if HAVE_NETINET_IN_SYSTM_H
# include <netinet/in_systm.h>
#endif
#if HAVE_NETINET_IN_H
# include <netinet/in.h>
#endif
#if HAVE_NETINET_IP_H
# include <netinet/ip.h>
#endif
])

have_ip6_ext="no"
AC_CHECK_TYPES([struct ip6_ext], [have_ip6_ext="yes"], [have_ip6_ext="no"],
[#if HAVE_STDINT_H
# include <stdint.h>
#endif
#if HAVE_SYS_TYPES_H
# include <sys/types.h>
#endif
#if HAVE_NETINET_IN_SYSTM_H
# include <netinet/in_systm.h>
#endif
#if HAVE_NETINET_IN_H
# include <netinet/in.h>
#endif
#if HAVE_NETINET_IP6_H
# include <netinet/ip6.h>
#endif
])

if test "x$have_ip6_ext" = "xno"; then
	SAVE_CFLAGS="$CFLAGS"
	CFLAGS="$CFLAGS -DSOLARIS2=8"

	AC_CHECK_TYPES([struct ip6_ext],
		       [have_ip6_ext="yes, with -DSOLARIS2=8"],
		       [have_ip6_ext="no"],
[#if HAVE_STDINT_H
# include <stdint.h>
#endif
#if HAVE_SYS_TYPES_H
# include <sys/types.h>
#endif
#if HAVE_NETINET_IN_SYSTM_H
# include <netinet/in_systm.h>
#endif
#if HAVE_NETINET_IN_H
# include <netinet/in.h>
#endif
#if HAVE_NETINET_IP6_H
# include <netinet/ip6.h>
#endif
])

	if test "x$have_ip6_ext" = "xno"; then
		CFLAGS="$SAVE_CFLAGS"
	fi
fi

# For cpu modules
AC_CHECK_HEADERS(sys/dkstat.h)
if test "x$ac_system" = "xDarwin"
then
	AC_CHECK_HEADERS(mach/mach_init.h mach/host_priv.h mach/mach_error.h mach/mach_host.h mach/mach_port.h mach/mach_types.h mach/message.h mach/processor_set.h mach/processor.h mach/processor_info.h mach/task.h mach/thread_act.h mach/vm_region.h mach/vm_map.h mach/vm_prot.h mach/vm_statistics.h mach/kern_return.h)
	AC_CHECK_HEADERS(CoreFoundation/CoreFoundation.h IOKit/IOKitLib.h IOKit/IOTypes.h IOKit/ps/IOPSKeys.h IOKit/IOBSD.h IOKit/storage/IOBlockStorageDriver.h)
	# For the battery plugin
	AC_CHECK_HEADERS(IOKit/ps/IOPowerSources.h, [], [],
[
#if HAVE_IOKIT_IOKITLIB_H
#  include <IOKit/IOKitLib.h>
#endif
#if HAVE_IOKIT_IOTYPES_H
#  include <IOKit/IOTypes.h>
#endif
])

fi

AC_CHECK_HEADERS(sys/sysctl.h, [], [],
[
#if HAVE_SYS_TYPES_H
#  include <sys/types.h>
#endif
#if HAVE_SYS_PARAM_H
# include <sys/param.h>
#endif
])

AC_MSG_CHECKING([for sysctl kern.cp_times])
if test -x /sbin/sysctl
then
	/sbin/sysctl kern.cp_times >/dev/null 2>&1
	if test $? -eq 0
	then
		AC_MSG_RESULT([yes])
		AC_DEFINE(HAVE_SYSCTL_KERN_CP_TIMES, 1,
		[Define if sysctl supports kern.cp_times])
	else
		AC_MSG_RESULT([no])
	fi
else
	AC_MSG_RESULT([no])
fi

AC_MSG_CHECKING([for sysctl kern.cp_time])
if test -x /sbin/sysctl
then
	/sbin/sysctl kern.cp_time >/dev/null 2>&1
	if test $? -eq 0
	then
		AC_MSG_RESULT([yes])
		AC_DEFINE(HAVE_SYSCTL_KERN_CP_TIME, 1,
			[Define if sysctl supports kern.cp_time])
	else
		AC_MSG_RESULT([no])
	fi
else
	AC_MSG_RESULT([no])
fi

# For hddtemp module
AC_CHECK_HEADERS(linux/major.h)

# For md module (Linux only)
if test "x$ac_system" = "xLinux"
then
	AC_CHECK_HEADERS(linux/raid/md_u.h,
			 [have_linux_raid_md_u_h="yes"],
			 [have_linux_raid_md_u_h="no"],
[
#include <sys/ioctl.h>
#include <linux/major.h>
#include <linux/types.h>
])
else
	have_linux_raid_md_u_h="no"
fi

# For the wireless module
have_linux_wireless_h="no"
if test "x$ac_system" = "xLinux"
then
  AC_CHECK_HEADERS(linux/wireless.h,
		   [have_linux_wireless_h="yes"],
		   [have_linux_wireless_h="no"],
[
#include <dirent.h>
#include <sys/ioctl.h>
#include <sys/socket.h>
])
fi

# For the swap module
have_sys_swap_h="yes"
AC_CHECK_HEADERS(sys/swap.h vm/anon.h, [], [have_sys_swap_h="no"],
[
#undef _FILE_OFFSET_BITS
#undef _LARGEFILE64_SOURCE
#if HAVE_SYS_TYPES_H
#  include <sys/types.h>
#endif
#if HAVE_SYS_PARAM_H
# include <sys/param.h>
#endif
])

# For load module
# For the processes plugin
# For users module
AC_CHECK_HEADERS(sys/loadavg.h linux/config.h utmp.h utmpx.h)

# For interface plugin
AC_CHECK_HEADERS(ifaddrs.h)
AC_CHECK_HEADERS(net/if.h, [], [],
[
#if HAVE_SYS_TYPES_H
#  include <sys/types.h>
#endif
#if HAVE_SYS_SOCKET_H
#  include <sys/socket.h>
#endif
])
AC_CHECK_HEADERS(linux/if.h, [], [],
[
#if HAVE_SYS_TYPES_H
#  include <sys/types.h>
#endif
#if HAVE_SYS_SOCKET_H
#  include <sys/socket.h>
#endif
])
AC_CHECK_HEADERS(linux/inet_diag.h, [], [],
[
#if HAVE_SYS_TYPES_H
#  include <sys/types.h>
#endif
#if HAVE_SYS_SOCKET_H
#  include <sys/socket.h>
#endif
#if HAVE_LINUX_INET_DIAG_H
# include <linux/inet_diag.h>
#endif
])
AC_CHECK_HEADERS(linux/netdevice.h, [], [],
[
#if HAVE_SYS_TYPES_H
#  include <sys/types.h>
#endif
#if HAVE_SYS_SOCKET_H
#  include <sys/socket.h>
#endif
#if HAVE_LINUX_IF_H
# include <linux/if.h>
#endif
])

# For ethstat module
AC_CHECK_HEADERS(linux/sockios.h,
    [have_linux_sockios_h="yes"],
    [have_linux_sockios_h="no"],
    [
#if HAVE_SYS_IOCTL_H
# include <sys/ioctl.h>
#endif
#if HAVE_NET_IF_H
# include <net/if.h>
#endif
    ])
AC_CHECK_HEADERS(linux/ethtool.h,
    [have_linux_ethtool_h="yes"],
    [have_linux_ethtool_h="no"],
    [
#if HAVE_SYS_IOCTL_H
# include <sys/ioctl.h>
#endif
#if HAVE_NET_IF_H
# include <net/if.h>
#endif
#if HAVE_LINUX_SOCKIOS_H
# include <linux/sockios.h>
#endif
    ])

# For ipvs module
have_linux_ip_vs_h="no"
have_net_ip_vs_h="no"
have_ip_vs_h="no"
ip_vs_h_needs_kernel_cflags="no"
if test "x$ac_system" = "xLinux"
then
	AC_CHECK_HEADERS(linux/ip_vs.h, [have_linux_ip_vs_h="yes"])
	AC_CHECK_HEADERS(net/ip_vs.h, [have_net_ip_vs_h="yes"])
	AC_CHECK_HEADERS(ip_vs.h, [have_ip_vs_h="yes"])

	if test "x$have_linux_ip_vs_h$have_net_ip_vs_h$have_ip_vs_h" = "xnonono" && test -d "$KERNEL_DIR"
	then
		SAVE_CFLAGS="$CFLAGS"
		CFLAGS="$CFLAGS $KERNEL_CFLAGS"

		AC_MSG_NOTICE([Did not find ip_vs.h. Trying again using headers from $KERNEL_DIR.])

		AC_CHECK_HEADERS(linux/ip_vs.h, [have_linux_ip_vs_h="yes"])
		AC_CHECK_HEADERS(net/ip_vs.h, [have_net_ip_vs_h="yes"])
		AC_CHECK_HEADERS(ip_vs.h, [have_ip_vs_h="yes"])

		if test "x$have_linux_ip_vs_h" = "xyes" || test "x$have_net_ip_vs_h" = "xyes" || test "x$have_ip_vs_h" = "xyes"
		then
			ip_vs_h_needs_kernel_cflags="yes"
		fi

		CFLAGS="$SAVE_CFLAGS"
	fi
fi
AM_CONDITIONAL(IP_VS_H_NEEDS_KERNEL_CFLAGS, test "x$ip_vs_h_needs_kernel_cflags" = "xyes")

# For quota module
AC_CHECK_HEADERS(sys/ucred.h, [], [],
[
#if HAVE_SYS_TYPES_H
#  include <sys/types.h>
#endif
#if HAVE_SYS_PARAM_H
# include <sys/param.h>
#endif
])

# For mount interface
AC_CHECK_HEADERS(sys/mount.h, [], [],
[
#if HAVE_SYS_TYPES_H
#  include <sys/types.h>
#endif
#if HAVE_SYS_PARAM_H
# include <sys/param.h>
#endif
])

# For the email plugin
AC_CHECK_HEADERS(linux/un.h, [], [],
[
#if HAVE_SYS_SOCKET_H
#	include <sys/socket.h>
#endif
])

AC_CHECK_HEADERS([ \
  ctype.h \
  fs_info.h \
  fshelp.h \
  grp.h \
  kvm.h \
  limits.h \
  locale.h \
  mntent.h \
  mnttab.h \
  paths.h \
  pwd.h \
  sys/fs_types.h \
  sys/fstyp.h \
  sys/mntent.h \
  sys/mnttab.h \
  sys/statfs.h \
  sys/statvfs.h \
  sys/un.h \
  sys/vfs.h \
  sys/vfstab.h \
  sys/vmmeter.h \
  wordexp.h \
])

AC_CHECK_HEADERS([xfs/xqm.h], [], [],
[
#define _GNU_SOURCE
])

# For the dns plugin
AC_CHECK_HEADERS(arpa/nameser.h)
AC_CHECK_HEADERS(arpa/nameser_compat.h, [], [],
[
#if HAVE_ARPA_NAMESER_H
# include <arpa/nameser.h>
#endif
])

AC_CHECK_HEADERS(net/if_arp.h, [], [],
[#if HAVE_SYS_SOCKET_H
# include <sys/socket.h>
#endif
])
AC_CHECK_HEADERS(net/ppp_defs.h)
AC_CHECK_HEADERS(net/if_ppp.h, [], [],
[#if HAVE_NET_PPP_DEFS_H
# include <net/ppp_defs.h>
#endif
])
AC_CHECK_HEADERS(netinet/if_ether.h, [], [],
[#if HAVE_STDINT_H
# include <stdint.h>
#endif
#if HAVE_SYS_TYPES_H
# include <sys/types.h>
#endif
#if HAVE_SYS_SOCKET_H
# include <sys/socket.h>
#endif
#if HAVE_NET_IF_H
# include <net/if.h>
#endif
#if HAVE_NETINET_IN_H
# include <netinet/in.h>
#endif
])

have_net_pfvar_h="no"
AC_CHECK_HEADERS(net/pfvar.h,
               [have_net_pfvar_h="yes"],
               [have_net_pfvar_h="no"],
[
#if HAVE_SYS_IOCTL_H
# include <sys/ioctl.h>
#endif
#if HAVE_SYS_SOCKET_H
# include <sys/socket.h>
#endif
#if HAVE_NET_IF_H
# include <net/if.h>
#endif
#if HAVE_NETINET_IN_H
# include <netinet/in.h>
#endif
])

# For the multimeter plugin
have_termios_h="no"
AC_CHECK_HEADERS(termios.h, [have_termios_h="yes"])

# For cpusleep plugin
AC_CACHE_CHECK([whether clock_boottime and clock_monotonic are supported],
		       [c_cv_have_clock_boottime_monotonic],
		       AC_COMPILE_IFELSE([AC_LANG_PROGRAM(
[[
#include <time.h>
]],
[[
 struct timespec b, m;
 clock_gettime(CLOCK_BOOTTIME, &b );
 clock_gettime(CLOCK_MONOTONIC, &m );
]]
		       )],
		       [c_cv_have_clock_boottime_monotonic="yes"],
		       [c_cv_have_clock_boottime_monotonic="no"]))


# For the turbostat plugin
have_asm_msrindex_h="no"
AC_CHECK_HEADERS(asm/msr-index.h, [have_asm_msrindex_h="yes"])

if test "x$have_asm_msrindex_h" = "xyes"
then
  AC_CACHE_CHECK([whether asm/msr-index.h has MSR_PKG_C10_RESIDENCY],
                 [c_cv_have_usable_asm_msrindex_h],
                 AC_COMPILE_IFELSE([AC_LANG_PROGRAM(
[[[
#include<asm/msr-index.h>
]]],
[[[
int y = MSR_PKG_C10_RESIDENCY;
return(y);
]]]
  )],
                 [c_cv_have_usable_asm_msrindex_h="yes"],
                 [c_cv_have_usable_asm_msrindex_h="no"],
                                  )
                 )
fi

have_cpuid_h="no"
AC_CHECK_HEADERS(cpuid.h, [have_cpuid_h="yes"])

AC_CHECK_HEADERS(sys/capability.h)
#
# Checks for typedefs, structures, and compiler characteristics.
#
AC_C_CONST
AC_TYPE_PID_T
AC_TYPE_SIZE_T
AC_TYPE_UID_T
AC_HEADER_TIME

#
# Checks for library functions.
#
AC_CHECK_FUNCS(gettimeofday select strdup strtol getaddrinfo getnameinfo strchr memcpy strstr strcmp strncmp strncpy strlen strncasecmp strcasecmp openlog closelog sysconf setenv if_indextoname setlocale asprintf)

AC_FUNC_STRERROR_R

test_cxx_flags() {
	AC_LANG_PUSH([C++])
	AC_LANG_CONFTEST([
		AC_LANG_SOURCE([[int main(void){}]])
	])
	$CXX -c conftest.cpp $CXXFLAGS $@ > /dev/null 2> /dev/null
	ret=$?
	rm -f conftest.o
	AC_LANG_POP([C++])
	return $ret
}

SAVE_CFLAGS="$CFLAGS"
# Emulate behavior of src/Makefile.am
if test "x$GCC" = "xyes"
then
	CFLAGS="$CFLAGS -Wall -Werror"
fi

AC_CACHE_CHECK([for strtok_r],
  [c_cv_have_strtok_r_default],
  AC_LINK_IFELSE(
    [AC_LANG_PROGRAM(
[[[
#include <stdlib.h>
#include <stdio.h>
#include <string.h>
]]],
[[[
      char buffer[] = "foo,bar,baz";
      char *token;
      char *dummy;
      char *saveptr;

      dummy = buffer;
      saveptr = NULL;
      while ((token = strtok_r (dummy, ",", &saveptr)) != NULL)
      {
        dummy = NULL;
        printf ("token = %s;\n", token);
      }
]]]
    )],
    [c_cv_have_strtok_r_default="yes"],
    [c_cv_have_strtok_r_default="no"]
  )
)

if test "x$c_cv_have_strtok_r_default" = "xno"
then
  CFLAGS="$CFLAGS -D_REENTRANT=1"

  AC_CACHE_CHECK([if strtok_r needs _REENTRANT],
    [c_cv_have_strtok_r_reentrant],
    AC_LINK_IFELSE(
      [AC_LANG_PROGRAM(
[[[
#include <stdlib.h>
#include <stdio.h>
#include <string.h>
]]],
[[[
        char buffer[] = "foo,bar,baz";
        char *token;
        char *dummy;
        char *saveptr;

        dummy = buffer;
        saveptr = NULL;
        while ((token = strtok_r (dummy, ",", &saveptr)) != NULL)
        {
          dummy = NULL;
          printf ("token = %s;\n", token);
        }
]]]
      )],
      [c_cv_have_strtok_r_reentrant="yes"],
      [AC_MSG_FAILURE([strtok_r isn't available. Please file a bugreport!])]
    )
  )
fi

CFLAGS="$SAVE_CFLAGS"
if test "x$c_cv_have_strtok_r_reentrant" = "xyes"
then
	CFLAGS="$CFLAGS -D_REENTRANT=1"
fi

AC_CHECK_FUNCS(getpwnam_r getgrnam_r setgroups regcomp regerror regexec regfree)

socket_needs_socket="no"
AC_CHECK_FUNCS(socket, [], AC_CHECK_LIB(socket, socket, [socket_needs_socket="yes"], AC_MSG_ERROR(cannot find socket)))
AM_CONDITIONAL(BUILD_WITH_LIBSOCKET, test "x$socket_needs_socket" = "xyes")

clock_gettime_needs_rt="no"
clock_gettime_needs_posix4="no"
have_clock_gettime="no"
AC_CHECK_FUNCS(clock_gettime, [have_clock_gettime="yes"])
if test "x$have_clock_gettime" = "xno"
then
	AC_CHECK_LIB(rt, clock_gettime, [clock_gettime_needs_rt="yes"
					 have_clock_gettime="yes"])
fi
if test "x$have_clock_gettime" = "xno"
then
	AC_CHECK_LIB(posix4, clock_gettime, [clock_gettime_needs_posix4="yes"
					     have_clock_gettime="yes"])
fi
if test "x$have_clock_gettime" = "xyes"
then
	AC_DEFINE(HAVE_CLOCK_GETTIME, 1, [Define if the clock_gettime(2) function is available.])
fi

nanosleep_needs_rt="no"
nanosleep_needs_posix4="no"
AC_CHECK_FUNCS(nanosleep,
    [],
    AC_CHECK_LIB(rt, nanosleep,
        [nanosleep_needs_rt="yes"],
        AC_CHECK_LIB(posix4, nanosleep,
            [nanosleep_needs_posix4="yes"],
            AC_MSG_ERROR(cannot find nanosleep))))

AM_CONDITIONAL(BUILD_WITH_LIBRT, test "x$clock_gettime_needs_rt" = "xyes" || test "x$nanosleep_needs_rt" = "xyes")
AM_CONDITIONAL(BUILD_WITH_LIBPOSIX4, test "x$clock_gettime_needs_posix4" = "xyes" || test "x$nanosleep_needs_posix4" = "xyes")

AC_CHECK_FUNCS(sysctl, [have_sysctl="yes"], [have_sysctl="no"])
AC_CHECK_FUNCS(sysctlbyname, [have_sysctlbyname="yes"], [have_sysctlbyname="no"])
AC_CHECK_FUNCS(host_statistics, [have_host_statistics="yes"], [have_host_statistics="no"])
AC_CHECK_FUNCS(processor_info, [have_processor_info="yes"], [have_processor_info="no"])
AC_CHECK_FUNCS(thread_info, [have_thread_info="yes"], [have_thread_info="no"])
AC_CHECK_FUNCS(statfs, [have_statfs="yes"], [have_statfs="no"])
AC_CHECK_FUNCS(statvfs, [have_statvfs="yes"], [have_statvfs="no"])
AC_CHECK_FUNCS(getifaddrs, [have_getifaddrs="yes"], [have_getifaddrs="no"])
AC_CHECK_FUNCS(getloadavg, [have_getloadavg="yes"], [have_getloadavg="no"])
AC_CHECK_FUNCS(syslog, [have_syslog="yes"], [have_syslog="no"])
AC_CHECK_FUNCS(getutent, [have_getutent="yes"], [have_getutent="no"])
AC_CHECK_FUNCS(getutxent, [have_getutxent="yes"], [have_getutxent="no"])

# Check for strptime {{{
if test "x$GCC" = "xyes"
then
	SAVE_CFLAGS="$CFLAGS"
	CFLAGS="$CFLAGS -Wall -Wextra -Werror"
fi

AC_CHECK_FUNCS(strptime, [have_strptime="yes"], [have_strptime="no"])
if test "x$have_strptime" = "xyes"
then
	AC_CACHE_CHECK([whether strptime is exported by default],
		       [c_cv_have_strptime_default],
		       AC_COMPILE_IFELSE([AC_LANG_PROGRAM(
[[[
#include <time.h>
]]],
[[[
 struct tm stm;
 (void) strptime ("2010-12-30%13:42:42", "%Y-%m-%dT%T", &stm);
]]]
		       )],
		       [c_cv_have_strptime_default="yes"],
		       [c_cv_have_strptime_default="no"]))
fi
if test "x$have_strptime" = "xyes" && test "x$c_cv_have_strptime_default" = "xno"
then
	AC_CACHE_CHECK([whether strptime needs standards mode],
		       [c_cv_have_strptime_standards],
		       AC_COMPILE_IFELSE([AC_LANG_PROGRAM(
[[[
#ifndef _ISOC99_SOURCE
# define _ISOC99_SOURCE 1
#endif
#ifndef _POSIX_C_SOURCE
# define _POSIX_C_SOURCE 200112L
#endif
#ifndef _XOPEN_SOURCE
# define _XOPEN_SOURCE 500
#endif
#include <time.h>
]]],
[[[
 struct tm stm;
 (void) strptime ("2010-12-30%13:42:42", "%Y-%m-%dT%T", &stm);
]]]
		       )],
		       [c_cv_have_strptime_standards="yes"],
		       [c_cv_have_strptime_standards="no"]))

	if test "x$c_cv_have_strptime_standards" = "xyes"
	then
		AC_DEFINE([STRPTIME_NEEDS_STANDARDS], 1, [Set to true if strptime is only exported in X/Open mode (GNU libc).])
	else
		have_strptime="no"
	fi
fi

if test "x$GCC" = "xyes"
then
	CFLAGS="$SAVE_CFLAGS"
fi
# }}} Check for strptime

AC_CHECK_FUNCS(swapctl, [have_swapctl="yes"], [have_swapctl="no"])
if test "x$have_swapctl" = "xyes"; then
        AC_CACHE_CHECK([whether swapctl takes two arguments],
                [c_cv_have_swapctl_two_args],
                AC_COMPILE_IFELSE([AC_LANG_PROGRAM(
[[[
#if HAVE_SYS_SWAP_H && !defined(_LP64) && _FILE_OFFSET_BITS == 64
#  undef _FILE_OFFSET_BITS
#  undef _LARGEFILE64_SOURCE
#endif
#include <sys/stat.h>
#include <sys/param.h>
#include <sys/swap.h>
#include <unistd.h>
]]],
[[[
int num = swapctl(0, NULL);
]]]
                        )],
                        [c_cv_have_swapctl_two_args="yes"],
                        [c_cv_have_swapctl_two_args="no"]
                )
        )
        AC_CACHE_CHECK([whether swapctl takes three arguments],
                [c_cv_have_swapctl_three_args],
                AC_COMPILE_IFELSE(
                        [AC_LANG_PROGRAM(
[[[
#if HAVE_SYS_SWAP_H && !defined(_LP64) && _FILE_OFFSET_BITS == 64
#  undef _FILE_OFFSET_BITS
#  undef _LARGEFILE64_SOURCE
#endif
#include <sys/stat.h>
#include <sys/param.h>
#include <sys/swap.h>
#include <unistd.h>
]]],
[[[
int num = swapctl(0, NULL, 0);
]]]
                        )],
                        [c_cv_have_swapctl_three_args="yes"],
                        [c_cv_have_swapctl_three_args="no"]
                )
        )
fi
# Check for different versions of `swapctl' here..
if test "x$have_swapctl" = "xyes"; then
        if test "x$c_cv_have_swapctl_two_args" = "xyes"; then
                AC_DEFINE(HAVE_SWAPCTL_TWO_ARGS, 1,
                          [Define if the function swapctl exists and takes two arguments.])
        fi
        if test "x$c_cv_have_swapctl_three_args" = "xyes"; then
                AC_DEFINE(HAVE_SWAPCTL_THREE_ARGS, 1,
                          [Define if the function swapctl exists and takes three arguments.])
        fi
fi

# Check for NAN
AC_ARG_WITH(nan-emulation, [AS_HELP_STRING([--with-nan-emulation], [use emulated NAN. For crosscompiling only.])],
[
 if test "x$withval" = "xno"; then
	 nan_type="none"
 else if test "x$withval" = "xyes"; then
	 nan_type="zero"
 else
	 nan_type="$withval"
 fi; fi
],
[nan_type="none"])
if test "x$nan_type" = "xnone"; then
  AC_CACHE_CHECK([whether NAN is defined by default],
    [c_cv_have_nan_default],
    AC_COMPILE_IFELSE([AC_LANG_PROGRAM(
[[[
#include <stdlib.h>
#include <math.h>
static double foo = NAN;
]]],
[[[
       if (isnan (foo))
        return 0;
       else
	return 1;
]]]
      )],
      [c_cv_have_nan_default="yes"],
      [c_cv_have_nan_default="no"]
    )
  )
  if test "x$c_cv_have_nan_default" = "xyes"
  then
    nan_type="default"
  fi
fi
if test "x$nan_type" = "xnone"; then
  AC_CACHE_CHECK([whether NAN is defined by __USE_ISOC99],
    [c_cv_have_nan_isoc],
    AC_COMPILE_IFELSE([AC_LANG_PROGRAM(
[[[
#include <stdlib.h>
#define __USE_ISOC99 1
#include <math.h>
static double foo = NAN;
]]],
[[[
       if (isnan (foo))
        return 0;
       else
	return 1;
]]]
      )],
      [c_cv_have_nan_isoc="yes"],
      [c_cv_have_nan_isoc="no"]
    )
  )
  if test "x$c_cv_have_nan_isoc" = "xyes"
  then
    nan_type="isoc99"
  fi
fi
if test "x$nan_type" = "xnone"; then
  SAVE_LDFLAGS=$LDFLAGS
  LDFLAGS="$LDFLAGS -lm"
  AC_CACHE_CHECK([whether NAN can be defined by 0/0],
    [c_cv_have_nan_zero],
    AC_RUN_IFELSE([AC_LANG_PROGRAM(
[[[
#include <stdlib.h>
#include <math.h>
#ifdef NAN
# undef NAN
#endif
#define NAN (0.0 / 0.0)
#ifndef isnan
# define isnan(f) ((f) != (f))
#endif
static double foo = NAN;
]]],
[[[
       if (isnan (foo))
        return 0;
       else
	return 1;
]]]
      )],
      [c_cv_have_nan_zero="yes"],
      [c_cv_have_nan_zero="no"]
    )
  )
  LDFLAGS=$SAVE_LDFLAGS
  if test "x$c_cv_have_nan_zero" = "xyes"
  then
    nan_type="zero"
  fi
fi

if test "x$nan_type" = "xdefault"; then
  AC_DEFINE(NAN_STATIC_DEFAULT, 1,
    [Define if NAN is defined by default and can initialize static variables.])
else if test "x$nan_type" = "xisoc99"; then
  AC_DEFINE(NAN_STATIC_ISOC, 1,
    [Define if NAN is defined by __USE_ISOC99 and can initialize static variables.])
else if test "x$nan_type" = "xzero"; then
  AC_DEFINE(NAN_ZERO_ZERO, 1,
    [Define if NAN can be defined as (0.0 / 0.0)])
else
  AC_MSG_ERROR([Didn't find out how to statically initialize variables to NAN. Sorry.])
fi; fi; fi

AC_ARG_WITH(fp-layout, [AS_HELP_STRING([--with-fp-layout], [set the memory layout of doubles. For crosscompiling only.])],
[
 if test "x$withval" = "xnothing"; then
 	fp_layout_type="nothing"
 else if test "x$withval" = "xendianflip"; then
 	fp_layout_type="endianflip"
 else if test "x$withval" = "xintswap"; then
 	fp_layout_type="intswap"
 else
 	AC_MSG_ERROR([Invalid argument for --with-fp-layout. Valid arguments are: nothing, endianflip, intswap]);
fi; fi; fi
],
[fp_layout_type="unknown"])

if test "x$fp_layout_type" = "xunknown"; then
  AC_CACHE_CHECK([if doubles are stored in x86 representation],
    [c_cv_fp_layout_need_nothing],
    AC_RUN_IFELSE([AC_LANG_PROGRAM(
[[[
#include <stdlib.h>
#include <stdio.h>
#include <string.h>
#if HAVE_STDINT_H
# include <stdint.h>
#endif
#if HAVE_INTTYPES_H
# include <inttypes.h>
#endif
#if HAVE_STDBOOL_H
# include <stdbool.h>
#endif
]]],
[[[
	uint64_t i0;
	uint64_t i1;
	uint8_t c[8];
	double d;

	d = 8.642135e130;
	memcpy ((void *) &i0, (void *) &d, 8);

	i1 = i0;
	memcpy ((void *) c, (void *) &i1, 8);

	if ((c[0] == 0x2f) && (c[1] == 0x25)
			&& (c[2] == 0xc0) && (c[3] == 0xc7)
			&& (c[4] == 0x43) && (c[5] == 0x2b)
			&& (c[6] == 0x1f) && (c[7] == 0x5b))
		return (0);
	else
		return (1);
]]]
      )],
      [c_cv_fp_layout_need_nothing="yes"],
      [c_cv_fp_layout_need_nothing="no"]
    )
  )
  if test "x$c_cv_fp_layout_need_nothing" = "xyes"; then
    fp_layout_type="nothing"
  fi
fi
if test "x$fp_layout_type" = "xunknown"; then
  AC_CACHE_CHECK([if endianflip converts to x86 representation],
    [c_cv_fp_layout_need_endianflip],
    AC_RUN_IFELSE([AC_LANG_PROGRAM(
[[[
#include <stdlib.h>
#include <stdio.h>
#include <string.h>
#if HAVE_STDINT_H
# include <stdint.h>
#endif
#if HAVE_INTTYPES_H
# include <inttypes.h>
#endif
#if HAVE_STDBOOL_H
# include <stdbool.h>
#endif
#define endianflip(A) ((((uint64_t)(A) & 0xff00000000000000LL) >> 56) | \
                       (((uint64_t)(A) & 0x00ff000000000000LL) >> 40) | \
                       (((uint64_t)(A) & 0x0000ff0000000000LL) >> 24) | \
                       (((uint64_t)(A) & 0x000000ff00000000LL) >> 8)  | \
                       (((uint64_t)(A) & 0x00000000ff000000LL) << 8)  | \
                       (((uint64_t)(A) & 0x0000000000ff0000LL) << 24) | \
                       (((uint64_t)(A) & 0x000000000000ff00LL) << 40) | \
                       (((uint64_t)(A) & 0x00000000000000ffLL) << 56))
]]],
[[[
	uint64_t i0;
	uint64_t i1;
	uint8_t c[8];
	double d;

	d = 8.642135e130;
	memcpy ((void *) &i0, (void *) &d, 8);

	i1 = endianflip (i0);
	memcpy ((void *) c, (void *) &i1, 8);

	if ((c[0] == 0x2f) && (c[1] == 0x25)
			&& (c[2] == 0xc0) && (c[3] == 0xc7)
			&& (c[4] == 0x43) && (c[5] == 0x2b)
			&& (c[6] == 0x1f) && (c[7] == 0x5b))
		return (0);
	else
		return (1);
]]]
      )],
      [c_cv_fp_layout_need_endianflip="yes"],
      [c_cv_fp_layout_need_endianflip="no"]
    )
  )
  if test "x$c_cv_fp_layout_need_endianflip" = "xyes"; then
    fp_layout_type="endianflip"
  fi
fi
if test "x$fp_layout_type" = "xunknown"; then
  AC_CACHE_CHECK([if intswap converts to x86 representation],
    [c_cv_fp_layout_need_intswap],
    AC_RUN_IFELSE([AC_LANG_PROGRAM(
[[[
#include <stdlib.h>
#include <stdio.h>
#include <string.h>
#if HAVE_STDINT_H
# include <stdint.h>
#endif
#if HAVE_INTTYPES_H
# include <inttypes.h>
#endif
#if HAVE_STDBOOL_H
# include <stdbool.h>
#endif
#define intswap(A)    ((((uint64_t)(A) & 0xffffffff00000000LL) >> 32) | \
                       (((uint64_t)(A) & 0x00000000ffffffffLL) << 32))
]]],
[[[
	uint64_t i0;
	uint64_t i1;
	uint8_t c[8];
	double d;

	d = 8.642135e130;
	memcpy ((void *) &i0, (void *) &d, 8);

	i1 = intswap (i0);
	memcpy ((void *) c, (void *) &i1, 8);

	if ((c[0] == 0x2f) && (c[1] == 0x25)
			&& (c[2] == 0xc0) && (c[3] == 0xc7)
			&& (c[4] == 0x43) && (c[5] == 0x2b)
			&& (c[6] == 0x1f) && (c[7] == 0x5b))
		return (0);
	else
		return (1);
]]]
      )],
      [c_cv_fp_layout_need_intswap="yes"],
      [c_cv_fp_layout_need_intswap="no"]
    )
  )
  if test "x$c_cv_fp_layout_need_intswap" = "xyes"; then
    fp_layout_type="intswap"
  fi
fi

if test "x$fp_layout_type" = "xnothing"; then
  AC_DEFINE(FP_LAYOUT_NEED_NOTHING, 1,
  [Define if doubles are stored in x86 representation.])
else if test "x$fp_layout_type" = "xendianflip"; then
  AC_DEFINE(FP_LAYOUT_NEED_ENDIANFLIP, 1,
  [Define if endianflip is needed to convert to x86 representation.])
else if test "x$fp_layout_type" = "xintswap"; then
  AC_DEFINE(FP_LAYOUT_NEED_INTSWAP, 1,
  [Define if intswap is needed to convert to x86 representation.])
else
  AC_MSG_ERROR([Didn't find out how doubles are stored in memory. Sorry.])
fi; fi; fi

# --with-useragent {{{
AC_ARG_WITH(useragent, [AS_HELP_STRING([--with-useragent@<:@=AGENT@:>@], [User agent to use on http requests])],
[
    if test "x$withval" != "xno" && test "x$withval" != "xyes"
    then
        AC_DEFINE_UNQUOTED(COLLECTD_USERAGENT, ["$withval"], [User agent for http requests])
    fi
])

# }}}

# --with-data-max-name-len {{{
AC_ARG_WITH(data-max-name-len, [AS_HELP_STRING([--with-data-max-name-len@<:@=VALUE@:>@], [Maximum length of data buffers])],
[
    if test "x$withval" != "x" && test $withval -gt 0
    then
        AC_DEFINE_UNQUOTED(DATA_MAX_NAME_LEN, [$withval], [Maximum length of data buffers])
    else
        AC_MSG_ERROR([DATA_MAX_NAME_LEN must be a positive integer -- $withval given])
    fi
],
[   AC_DEFINE(DATA_MAX_NAME_LEN, 128, [Maximum length of data buffers])]
)
# }}}

have_getfsstat="no"
AC_CHECK_FUNCS(getfsstat, [have_getfsstat="yes"])
have_getvfsstat="no"
AC_CHECK_FUNCS(getvfsstat, [have_getvfsstat="yes"])
have_listmntent="no"
AC_CHECK_FUNCS(listmntent, [have_listmntent="yes"])
have_getmntent_r="no"
AC_CHECK_FUNCS(getmntent_r, [have_getmntent_r="yes"])

have_getmntent="no"
AC_CHECK_FUNCS(getmntent, [have_getmntent="c"])
if test "x$have_getmntent" = "xno"; then
	AC_CHECK_LIB(sun, getmntent, [have_getmntent="sun"])
fi
if test "x$have_getmntent" = "xno"; then
	AC_CHECK_LIB(seq, getmntent, [have_getmntent="seq"])
fi
if test "x$have_getmntent" = "xno"; then
	AC_CHECK_LIB(gen, getmntent, [have_getmntent="gen"])
fi

if test "x$have_getmntent" = "xc"; then
	AC_CACHE_CHECK([whether getmntent takes one argument],
		[c_cv_have_one_getmntent],
		AC_COMPILE_IFELSE(
			[AC_LANG_PROGRAM(
[[[
#include "$srcdir/src/utils_mount.h"
]]],
[[[
FILE *fh;
struct mntent *me;
fh = setmntent ("/etc/mtab", "r");
me = getmntent (fh);
return(me->mnt_passno);
]]]
			)],
			[c_cv_have_one_getmntent="yes"],
			[c_cv_have_one_getmntent="no"]
		)
	)
	AC_CACHE_CHECK([whether getmntent takes two arguments],
		[c_cv_have_two_getmntent],
		AC_COMPILE_IFELSE(
			[AC_LANG_PROGRAM(
[[[
#include "$srcdir/src/utils_mount.h"
]]],
[[[
				 FILE *fh;
				 struct mnttab mt;
				 int status;
				 fh = fopen ("/etc/mnttab", "r");
				 status = getmntent (fh, &mt);
				 return(status);
]]]
			)],
			[c_cv_have_two_getmntent="yes"],
			[c_cv_have_two_getmntent="no"]
		)
	)
fi

# Check for different versions of `getmntent' here..

if test "x$have_getmntent" = "xc"; then
	if test "x$c_cv_have_one_getmntent" = "xyes"; then
		AC_DEFINE(HAVE_ONE_GETMNTENT, 1,
			  [Define if the function getmntent exists and takes one argument.])
	fi
	if test "x$c_cv_have_two_getmntent" = "xyes"; then
		AC_DEFINE(HAVE_TWO_GETMNTENT, 1,
			  [Define if the function getmntent exists and takes two arguments.])
	fi
fi
if test "x$have_getmntent" = "xsun"; then
	AC_DEFINE(HAVE_SUN_GETMNTENT, 1,
		  [Define if the function getmntent exists. It is the version from libsun.])
fi
if test "x$have_getmntent" = "xseq"; then
	AC_DEFINE(HAVE_SEQ_GETMNTENT, 1,
		  [Define if the function getmntent exists. It is the version from libseq.])
fi
if test "x$have_getmntent" = "xgen"; then
	AC_DEFINE(HAVE_GEN_GETMNTENT, 1,
		  [Define if the function getmntent exists. It is the version from libgen.])
fi

# Check for htonll
AC_CACHE_CHECK([if have htonll defined],
                  [c_cv_have_htonll],
                  AC_LINK_IFELSE([AC_LANG_PROGRAM(
[[[
#include <sys/types.h>
#include <netinet/in.h>
#if HAVE_INTTYPES_H
# include <inttypes.h>
#endif
]]],
[[[
          return htonll(0);
]]]
    )],
    [c_cv_have_htonll="yes"],
    [c_cv_have_htonll="no"]
  )
)
if test "x$c_cv_have_htonll" = "xyes"
then
    AC_DEFINE(HAVE_HTONLL, 1, [Define if the function htonll exists.])
fi

# Check for structures
AC_CHECK_MEMBERS([struct if_data.ifi_ibytes, struct if_data.ifi_opackets, struct if_data.ifi_ierrors],
	[AC_DEFINE(HAVE_STRUCT_IF_DATA, 1, [Define if struct if_data exists and is usable.])],
	[],
	[
	#include <sys/types.h>
	#include <sys/socket.h>
	#include <net/if.h>
	])
AC_CHECK_MEMBERS([struct net_device_stats.rx_bytes, struct net_device_stats.tx_packets, struct net_device_stats.rx_errors],
	[AC_DEFINE(HAVE_STRUCT_NET_DEVICE_STATS, 1, [Define if struct net_device_stats exists and is usable.])],
	[],
	[
	#include <sys/types.h>
	#include <sys/socket.h>
	#include <linux/if.h>
	#include <linux/netdevice.h>
	])
AC_CHECK_MEMBERS([struct inet_diag_req.id, struct inet_diag_req.idiag_states],
	[AC_DEFINE(HAVE_STRUCT_LINUX_INET_DIAG_REQ, 1, [Define if struct inet_diag_req exists and is usable.])],
	[],
	[
	#include <linux/inet_diag.h>
	])


AC_CHECK_MEMBERS([struct ip_mreqn.imr_ifindex], [],
	[],
	[
	#include <netinet/in.h>
	#include <net/if.h>
	])

AC_CHECK_MEMBERS([struct kinfo_proc.ki_pid, struct kinfo_proc.ki_rssize, struct kinfo_proc.ki_rusage],
	[
		AC_DEFINE(HAVE_STRUCT_KINFO_PROC_FREEBSD, 1,
			[Define if struct kinfo_proc exists in the FreeBSD variant.])
		have_struct_kinfo_proc_freebsd="yes"
	],
	[
		have_struct_kinfo_proc_freebsd="no"
	],
	[
#include <kvm.h>
#include <sys/param.h>
#include <sys/sysctl.h>
#include <sys/user.h>
	])

AC_CHECK_MEMBERS([struct kinfo_proc.p_pid, struct kinfo_proc.p_vm_rssize],
	[
		AC_DEFINE(HAVE_STRUCT_KINFO_PROC_OPENBSD, 1,
			[Define if struct kinfo_proc exists in the OpenBSD variant.])
		have_struct_kinfo_proc_openbsd="yes"
	],
	[
		have_struct_kinfo_proc_openbsd="no"
	],
	[
#include <sys/param.h>
#include <sys/sysctl.h>
#include <kvm.h>
	])


AC_CHECK_MEMBERS([struct kinfo_proc2.p_pid, struct kinfo_proc2.p_uru_maxrss],
	[
		AC_DEFINE(HAVE_STRUCT_KINFO_PROC2_NETBSD, 1,
			[Define if struct kinfo_proc2 exists in the NetBSD variant.])
		have_struct_kinfo_proc2_netbsd="yes"
	],
	[
		have_struct_kinfo_proc2_netbsd="no"
	],
	[
#include <sys/param.h>
#include <sys/sysctl.h>
#include <kvm.h>
	])



AC_CHECK_MEMBERS([struct udphdr.uh_dport, struct udphdr.uh_sport], [], [],
[#define _BSD_SOURCE
#define _DEFAULT_SOURCE
#if HAVE_STDINT_H
# include <stdint.h>
#endif
#if HAVE_SYS_TYPES_H
# include <sys/types.h>
#endif
#if HAVE_NETINET_IN_SYSTM_H
# include <netinet/in_systm.h>
#endif
#if HAVE_NETINET_IN_H
# include <netinet/in.h>
#endif
#if HAVE_NETINET_IP_H
# include <netinet/ip.h>
#endif
#if HAVE_NETINET_UDP_H
# include <netinet/udp.h>
#endif
])
AC_CHECK_MEMBERS([struct udphdr.dest, struct udphdr.source], [], [],
[#define _BSD_SOURCE
#define _DEFAULT_SOURCE
#if HAVE_STDINT_H
# include <stdint.h>
#endif
#if HAVE_SYS_TYPES_H
# include <sys/types.h>
#endif
#if HAVE_NETINET_IN_SYSTM_H
# include <netinet/in_systm.h>
#endif
#if HAVE_NETINET_IN_H
# include <netinet/in.h>
#endif
#if HAVE_NETINET_IP_H
# include <netinet/ip.h>
#endif
#if HAVE_NETINET_UDP_H
# include <netinet/udp.h>
#endif
])

AC_CHECK_MEMBERS([kstat_io_t.nwritten, kstat_io_t.writes, kstat_io_t.nwrites, kstat_io_t.wtime],
	[],
	[],
	[
#if HAVE_KSTAT_H
# include <kstat.h>
#endif
	])

#
# Checks for libraries begin here
#

with_libresolv="yes"
AC_CHECK_LIB(resolv, res_search,
[
	AC_DEFINE(HAVE_LIBRESOLV, 1, [Define to 1 if you have the 'resolv' library (-lresolv).])
],
[with_libresolv="no"])
AM_CONDITIONAL(BUILD_WITH_LIBRESOLV, test "x$with_libresolv" = "xyes")

dnl Check for HAL (hardware abstraction library)
with_libhal="no"
PKG_CHECK_MODULES([HAL], [hal],
  [
    SAVE_LIBS="$LIBS"
    LIBS="$HAL_LIBS $LIBS"
    AC_CHECK_LIB([hal], [libhal_device_property_exists],
      [
        SAVE_CPPFLAGS="$CPPFLAGS"
        CPPFLAGS="$HAL_CFLAGS $CPPFLAGS"
        AC_CHECK_HEADERS([libhal.h],
        [
          with_libhal="yes"
          BUILD_WITH_LIBHAL_CFLAGS="$HAL_CFLAGS"
          BUILD_WITH_LIBHAL_LIBS="$HAL_LIBS"
        ])
        CPPFLAGS="$SAVE_CPPFLAGS"
      ],
      [ : ]
    )
    LIBS="$SAVE_LIBS"
  ],
  [ : ]
)
AC_SUBST(BUILD_WITH_LIBHAL_CFLAGS)
AC_SUBST(BUILD_WITH_LIBHAL_LIBS)


SAVE_LIBS="$LIBS"
AC_CHECK_LIB([pthread],
  [pthread_create],
  [],
  [AC_MSG_ERROR([Symbol 'pthread_create' not found in libpthread"])],
  []
)
PTHREAD_LIBS="$LIBS"
LIBS="$SAVE_LIBS"

AC_CHECK_HEADERS([pthread.h],
  [],
  [AC_MSG_ERROR([pthread.h not found])]
)
AC_SUBST([PTHREAD_LIBS])

m4_divert_once([HELP_WITH], [
collectd additional packages:])

if test "x$ac_system" = "xAIX"
then
	with_perfstat="yes"
	with_procinfo="yes"
else
	with_perfstat="no (AIX only)"
	with_procinfo="no (AIX only)"
fi

if test "x$with_perfstat" = "xyes"
then
	AC_CHECK_LIB(perfstat, perfstat_reset, [with_perfstat="yes"], [with_perfstat="no (perfstat not found)"], [])
#	AC_CHECK_HEADERS(sys/protosw.h libperfstat.h,, [with_perfstat="no (perfstat not found)"])
fi
if test "x$with_perfstat" = "xyes"
then
	 AC_DEFINE(HAVE_PERFSTAT, 1, [Define to 1 if you have the 'perfstat' library (-lperfstat)])
	 # struct members pertaining to donation have been added to libperfstat somewhere between AIX5.3ML5 and AIX5.3ML9
	 AC_CHECK_MEMBER([perfstat_partition_type_t.b.donate_enabled], [], [], [[#include <libperfstat.h]])
	 if test "x$av_cv_member_perfstat_partition_type_t_b_donate_enabled" = "xyes"
	 then
		AC_DEFINE(PERFSTAT_SUPPORTS_DONATION, 1, [Define to 1 if your version of the 'perfstat' library supports donation])
	 fi
fi
AM_CONDITIONAL(BUILD_WITH_PERFSTAT, test "x$with_perfstat" = "xyes")

# Processes plugin under AIX.
if test "x$with_procinfo" = "xyes"
then
	AC_CHECK_HEADERS(procinfo.h,, [with_procinfo="no (procinfo.h not found)"])
fi
if test "x$with_procinfo" = "xyes"
then
	 AC_DEFINE(HAVE_PROCINFO_H, 1, [Define to 1 if you have the procinfo.h])
fi

if test "x$ac_system" = "xSolaris"
then
	with_kstat="yes"
	with_devinfo="yes"
else
	with_kstat="no (Solaris only)"
	with_devinfo="no (Solaris only)"
fi

if test "x$with_kstat" = "xyes"
then
	AC_CHECK_LIB(kstat, kstat_open, [with_kstat="yes"], [with_kstat="no (libkstat not found)"], [])
fi
if test "x$with_kstat" = "xyes"
then
	AC_CHECK_LIB(devinfo, di_init, [with_devinfo="yes"], [with_devinfo="no (not found)"], [])
	AC_CHECK_HEADERS(kstat.h,, [with_kstat="no (kstat.h not found)"])
fi
if test "x$with_kstat" = "xyes"
then
	AC_DEFINE(HAVE_LIBKSTAT, 1,
		  [Define to 1 if you have the 'kstat' library (-lkstat)])
fi
AM_CONDITIONAL(BUILD_WITH_LIBKSTAT, test "x$with_kstat" = "xyes")
AM_CONDITIONAL(BUILD_WITH_LIBDEVINFO, test "x$with_devinfo" = "xyes")

with_libiokit="no"
if test "x$ac_system" = "xDarwin"
then
	with_libiokit="yes"
else
	with_libiokit="no"
fi
AM_CONDITIONAL(BUILD_WITH_LIBIOKIT, test "x$with_libiokit" = "xyes")

with_libkvm="no"
AC_CHECK_LIB(kvm, kvm_getprocs, [with_kvm_getprocs="yes"], [with_kvm_getprocs="no"])
if test "x$with_kvm_getprocs" = "xyes"
then
	AC_DEFINE(HAVE_LIBKVM_GETPROCS, 1,
		  [Define to 1 if you have the 'kvm' library with the 'kvm_getprocs' symbol (-lkvm)])
	with_libkvm="yes"
fi
AM_CONDITIONAL(BUILD_WITH_LIBKVM_GETPROCS, test "x$with_kvm_getprocs" = "xyes")

AC_CHECK_LIB(kvm, kvm_getswapinfo, [with_kvm_getswapinfo="yes"], [with_kvm_getswapinfo="no"])
if test "x$with_kvm_getswapinfo" = "xyes"
then
	AC_DEFINE(HAVE_LIBKVM_GETSWAPINFO, 1,
		  [Define to 1 if you have the 'kvm' library with the 'kvm_getswapinfo' symbol (-lkvm)])
	with_libkvm="yes"
fi
AM_CONDITIONAL(BUILD_WITH_LIBKVM_GETSWAPINFO, test "x$with_kvm_getswapinfo" = "xyes")

AC_CHECK_LIB(kvm, kvm_nlist, [with_kvm_nlist="yes"], [with_kvm_nlist="no"])
if test "x$with_kvm_nlist" = "xyes"
then
	AC_CHECK_HEADERS(bsd/nlist.h nlist.h)
	AC_DEFINE(HAVE_LIBKVM_NLIST, 1,
		  [Define to 1 if you have the 'kvm' library with the 'kvm_nlist' symbol (-lkvm)])
	with_libkvm="yes"
fi
AM_CONDITIONAL(BUILD_WITH_LIBKVM_NLIST, test "x$with_kvm_nlist" = "xyes")

AC_CHECK_LIB(kvm, kvm_openfiles, [with_kvm_openfiles="yes"], [with_kvm_openfiles="no"])
if test "x$with_kvm_openfiles" = "xyes"
then
	AC_DEFINE(HAVE_LIBKVM_NLIST, 1,
		  [Define to 1 if you have the 'kvm' library with the 'kvm_openfiles' symbol (-lkvm)])
	with_libkvm="yes"
fi
AM_CONDITIONAL(BUILD_WITH_LIBKVM_OPENFILES, test "x$with_kvm_openfiles" = "xyes")

# --with-libaquaero5 {{{
AC_ARG_WITH(libaquaero5, [AS_HELP_STRING([--with-libaquaero5@<:@=PREFIX@:>@], [Path to aquatools-ng source code.])],
[
 if test "x$withval" = "xyes"
 then
	 with_libaquaero5="yes"
 else if test "x$withval" = "xno"
 then
	 with_libaquaero5="no"
 else
	 with_libaquaero5="yes"
	 LIBAQUAERO5_CFLAGS="$LIBAQUAERO5_CFLAGS -I$withval/src"
	 LIBAQUAERO5_LDFLAGS="$LIBAQUAERO5_LDFLAGS -L$withval/obj"
 fi; fi
],
[with_libaquaero5="yes"])

SAVE_CPPFLAGS="$CPPFLAGS"
SAVE_LDFLAGS="$LDFLAGS"

CPPFLAGS="$CPPFLAGS $LIBAQUAERO5_CFLAGS"
LDFLAGS="$LDFLAGS $LIBAQUAERO5_LDFLAGS"

if test "x$with_libaquaero5" = "xyes"
then
	if test "x$LIBAQUAERO5_CFLAGS" != "x"
	then
		AC_MSG_NOTICE([libaquaero5 CPPFLAGS: $LIBAQUAERO5_CFLAGS])
	fi
	AC_CHECK_HEADERS(libaquaero5.h,
	[with_libaquaero5="yes"],
	[with_libaquaero5="no (libaquaero5.h not found)"])
fi
if test "x$with_libaquaero5" = "xyes"
then
	if test "x$LIBAQUAERO5_LDFLAGS" != "x"
	then
		AC_MSG_NOTICE([libaquaero5 LDFLAGS: $LIBAQUAERO5_LDFLAGS])
	fi
	AC_CHECK_LIB(aquaero5, libaquaero5_poll,
	[with_libaquaero5="yes"],
	[with_libaquaero5="no (symbol 'libaquaero5_poll' not found)"])
fi

CPPFLAGS="$SAVE_CPPFLAGS"
LDFLAGS="$SAVE_LDFLAGS"

if test "x$with_libaquaero5" = "xyes"
then
	BUILD_WITH_LIBAQUAERO5_CFLAGS="$LIBAQUAERO5_CFLAGS"
	BUILD_WITH_LIBAQUAERO5_LDFLAGS="$LIBAQUAERO5_LDFLAGS"
	AC_SUBST(BUILD_WITH_LIBAQUAERO5_CFLAGS)
	AC_SUBST(BUILD_WITH_LIBAQUAERO5_LDFLAGS)
fi
AM_CONDITIONAL(BUILD_WITH_LIBAQUAERO5, test "x$with_libaquaero5" = "xyes")
# }}}

# --with-libhiredis {{{
AC_ARG_WITH(libhiredis, [AS_HELP_STRING([--with-libhiredis@<:@=PREFIX@:>@],
      [Path to libhiredis.])],
[
 if test "x$withval" = "xyes"
 then
	 with_libhiredis="yes"
 else if test "x$withval" = "xno"
 then
	 with_libhiredis="no"
 else
	 with_libhiredis="yes"
	 LIBHIREDIS_CPPFLAGS="$LIBHIREDIS_CPPFLAGS -I$withval/include"
	 LIBHIREDIS_LDFLAGS="$LIBHIREDIS_LDFLAGS -L$withval/lib"
 fi; fi
],
[with_libhiredis="yes"])

SAVE_CPPFLAGS="$CPPFLAGS"
SAVE_LDFLAGS="$LDFLAGS"

CPPFLAGS="$CPPFLAGS $LIBHIREDIS_CPPFLAGS"
LDFLAGS="$LDFLAGS $LIBHIREDIS_LDFLAGS"

if test "x$with_libhiredis" = "xyes"
then
	if test "x$LIBHIREDIS_CPPFLAGS" != "x"
	then
		AC_MSG_NOTICE([libhiredis CPPFLAGS: $LIBHIREDIS_CPPFLAGS])
	fi
	AC_CHECK_HEADERS(hiredis/hiredis.h,
	[with_libhiredis="yes"],
	[with_libhiredis="no (hiredis.h not found)"])
fi
if test "x$with_libhiredis" = "xyes"
then
	if test "x$LIBHIREDIS_LDFLAGS" != "x"
	then
		AC_MSG_NOTICE([libhiredis LDFLAGS: $LIBHIREDIS_LDFLAGS])
	fi
	AC_CHECK_LIB(hiredis, redisCommand,
	[with_libhiredis="yes"],
	[with_libhiredis="no (symbol 'redisCommand' not found)"])

fi

CPPFLAGS="$SAVE_CPPFLAGS"
LDFLAGS="$SAVE_LDFLAGS"

if test "x$with_libhiredis" = "xyes"
then
	BUILD_WITH_LIBHIREDIS_CPPFLAGS="$LIBHIREDIS_CPPFLAGS"
	BUILD_WITH_LIBHIREDIS_LDFLAGS="$LIBHIREDIS_LDFLAGS"
	AC_SUBST(BUILD_WITH_LIBHIREDIS_CPPFLAGS)
	AC_SUBST(BUILD_WITH_LIBHIREDIS_LDFLAGS)
fi
AM_CONDITIONAL(BUILD_WITH_LIBHIREDIS, test "x$with_libhiredis" = "xyes")
# }}}

# --with-libcurl {{{
with_curl_config="curl-config"
with_curl_cflags=""
with_curl_libs=""
AC_ARG_WITH(libcurl, [AS_HELP_STRING([--with-libcurl@<:@=PREFIX@:>@], [Path to libcurl.])],
[
	if test "x$withval" = "xno"
	then
		with_libcurl="no"
	else if test "x$withval" = "xyes"
	then
		with_libcurl="yes"
	else
		if test -f "$withval" && test -x "$withval"
		then
			with_curl_config="$withval"
			with_libcurl="yes"
		else if test -x "$withval/bin/curl-config"
		then
			with_curl_config="$withval/bin/curl-config"
			with_libcurl="yes"
		fi; fi
		with_libcurl="yes"
	fi; fi
],
[
	with_libcurl="yes"
])
if test "x$with_libcurl" = "xyes"
then
	with_curl_cflags=`$with_curl_config --cflags 2>/dev/null`
	curl_config_status=$?

	if test $curl_config_status -ne 0
	then
		with_libcurl="no ($with_curl_config failed)"
	else
		SAVE_CPPFLAGS="$CPPFLAGS"
		CPPFLAGS="$CPPFLAGS $with_curl_cflags"

		AC_CHECK_HEADERS(curl/curl.h, [], [with_libcurl="no (curl/curl.h not found)"], [])

		CPPFLAGS="$SAVE_CPPFLAGS"
	fi
fi
if test "x$with_libcurl" = "xyes"
then
	with_curl_libs=`$with_curl_config --libs 2>/dev/null`
	curl_config_status=$?

	if test $curl_config_status -ne 0
	then
		with_libcurl="no ($with_curl_config failed)"
	else
		AC_CHECK_LIB(curl, curl_easy_init,
		 [with_libcurl="yes"],
		 [with_libcurl="no (symbol 'curl_easy_init' not found)"],
		 [$with_curl_libs])
		AC_CHECK_DECL(CURLOPT_USERNAME,
		 [have_curlopt_username="yes"],
		 [have_curlopt_username="no"],
		 [[#include <curl/curl.h>]])
		AC_CHECK_DECL(CURLOPT_TIMEOUT_MS,
		 [have_curlopt_timeout="yes"],
		 [have_curlopt_timeout="no"],
		 [[#include <curl/curl.h>]])
	fi
fi
if test "x$with_libcurl" = "xyes"
then
	SAVE_CPPFLAGS="$CPPFLAGS"
	SAVE_LDFLAGS="$LDFLAGS"
	CPPFLAGS="$CPPFLAGS $with_curl_cflags"
	LDFLAGS="$LDFLAGS $with_curl_libs"
	AC_CACHE_CHECK([for CURLINFO_APPCONNECT_TIME],
		[c_cv_have_curlinfo_appconnect_time],
		AC_LINK_IFELSE([AC_LANG_PROGRAM(
[[
#include <curl/curl.h>
]],
[[
int val = CURLINFO_APPCONNECT_TIME;
return val;
]]
			)],
			[c_cv_have_curlinfo_appconnect_time="yes"],
			[c_cv_have_curlinfo_appconnect_time="no"]
		)
	)
	CPPFLAGS="$SAVE_CPPFLAGS"
	LDFLAGS="$SAVE_LDFLAGS"
fi
AM_CONDITIONAL(BUILD_WITH_LIBCURL, test "x$with_libcurl" = "xyes")
if test "x$c_cv_have_curlinfo_appconnect_time" = "xyes"
then
	AC_DEFINE(HAVE_CURLINFO_APPCONNECT_TIME, 1, [Define if curl.h defines CURLINFO_APPCONNECT_TIME.])
fi

if test "x$with_libcurl" = "xyes"
then
	BUILD_WITH_LIBCURL_CFLAGS="$with_curl_cflags"
	BUILD_WITH_LIBCURL_LIBS="$with_curl_libs"
	AC_SUBST(BUILD_WITH_LIBCURL_CFLAGS)
	AC_SUBST(BUILD_WITH_LIBCURL_LIBS)

	if test "x$have_curlopt_username" = "xyes"
	then
		AC_DEFINE(HAVE_CURLOPT_USERNAME, 1, [Define if libcurl supports CURLOPT_USERNAME option.])
	fi

	if test "x$have_curlopt_timeout" = "xyes"
	then
		AC_DEFINE(HAVE_CURLOPT_TIMEOUT_MS, 1, [Define if libcurl supports CURLOPT_TIMEOUT_MS option.])
	fi
fi
# }}}

# --with-libdbi {{{
with_libdbi_cppflags=""
with_libdbi_ldflags=""
AC_ARG_WITH(libdbi, [AS_HELP_STRING([--with-libdbi@<:@=PREFIX@:>@], [Path to libdbi.])],
[
	if test "x$withval" != "xno" && test "x$withval" != "xyes"
	then
		with_libdbi_cppflags="-I$withval/include"
		with_libdbi_ldflags="-L$withval/lib"
		with_libdbi="yes"
	else
		with_libdbi="$withval"
	fi
],
[
	with_libdbi="yes"
])
if test "x$with_libdbi" = "xyes"
then
	SAVE_CPPFLAGS="$CPPFLAGS"
	CPPFLAGS="$CPPFLAGS $with_libdbi_cppflags"

	AC_CHECK_HEADERS(dbi/dbi.h, [with_libdbi="yes"], [with_libdbi="no (dbi/dbi.h not found)"])

	CPPFLAGS="$SAVE_CPPFLAGS"
fi
if test "x$with_libdbi" = "xyes"
then
	SAVE_CPPFLAGS="$CPPFLAGS"
	SAVE_LDFLAGS="$LDFLAGS"
	CPPFLAGS="$CPPFLAGS $with_libdbi_cppflags"
	LDFLAGS="$LDFLAGS $with_libdbi_ldflags"

	AC_CHECK_LIB(dbi, dbi_initialize, [with_libdbi="yes"], [with_libdbi="no (Symbol 'dbi_initialize' not found)"])

	CPPFLAGS="$SAVE_CPPFLAGS"
	LDFLAGS="$SAVE_LDFLAGS"
fi
if test "x$with_libdbi" = "xyes"
then
	BUILD_WITH_LIBDBI_CPPFLAGS="$with_libdbi_cppflags"
	BUILD_WITH_LIBDBI_LDFLAGS="$with_libdbi_ldflags"
	BUILD_WITH_LIBDBI_LIBS="-ldbi"
	AC_SUBST(BUILD_WITH_LIBDBI_CPPFLAGS)
	AC_SUBST(BUILD_WITH_LIBDBI_LDFLAGS)
	AC_SUBST(BUILD_WITH_LIBDBI_LIBS)
fi
AM_CONDITIONAL(BUILD_WITH_LIBDBI, test "x$with_libdbi" = "xyes")
# }}}

# --with-libesmtp {{{
AC_ARG_WITH(libesmtp, [AS_HELP_STRING([--with-libesmtp@<:@=PREFIX@:>@], [Path to libesmtp.])],
[
	if test "x$withval" != "xno" && test "x$withval" != "xyes"
	then
		LDFLAGS="$LDFLAGS -L$withval/lib"
		CPPFLAGS="$CPPFLAGS -I$withval/include -D_THREAD_SAFE"
		with_libesmtp="yes"
	else
		with_libesmtp="$withval"
	fi
],
[
	with_libesmtp="yes"
])
if test "x$with_libesmtp" = "xyes"
then
	AC_CHECK_LIB(esmtp, smtp_create_session,
	[
		AC_DEFINE(HAVE_LIBESMTP, 1, [Define to 1 if you have the esmtp library (-lesmtp).])
	], [with_libesmtp="no (libesmtp not found)"])
fi
if test "x$with_libesmtp" = "xyes"
then
	AC_CHECK_HEADERS(libesmtp.h,
	[
		AC_DEFINE(HAVE_LIBESMTP_H, 1, [Define to 1 if you have the <libesmtp.h> header file.])
	], [with_libesmtp="no (libesmtp.h not found)"])
fi
if test "x$with_libesmtp" = "xyes"
then
	collect_libesmtp=1
else
	collect_libesmtp=0
fi
AC_DEFINE_UNQUOTED(COLLECT_LIBESMTP, [$collect_libesmtp],
	[Wether or not to use the esmtp library])
AM_CONDITIONAL(BUILD_WITH_LIBESMTP, test "x$with_libesmtp" = "xyes")
# }}}

# --with-libganglia {{{
AC_ARG_WITH(libganglia, [AS_HELP_STRING([--with-libganglia@<:@=PREFIX@:>@], [Path to libganglia.])],
[
 if test -f "$withval" && test -x "$withval"
 then
	 with_libganglia_config="$withval"
	 with_libganglia="yes"
 else if test -f "$withval/bin/ganglia-config" && test -x "$withval/bin/ganglia-config"
 then
	 with_libganglia_config="$withval/bin/ganglia-config"
	 with_libganglia="yes"
 else if test -d "$withval"
 then
	 GANGLIA_CPPFLAGS="-I$withval/include"
	 GANGLIA_LDFLAGS="-L$withval/lib"
	 with_libganglia="yes"
 else
	 with_libganglia="$withval"
 fi; fi; fi
],
[
 with_libganglia="yes"
])

if test "x$with_libganglia" = "xyes"
then
	if test "x$with_libganglia_config" != "x"
	then
		if test "x$GANGLIA_CPPFLAGS" = "x"
		then
			GANGLIA_CPPFLAGS=`"$with_libganglia_config" --cflags 2>/dev/null`
		fi

		if test "x$GANGLIA_LDFLAGS" = "x"
		then
			GANGLIA_LDFLAGS=`"$with_libganglia_config" --ldflags 2>/dev/null`
		fi

		if test "x$GANGLIA_LIBS" = "x"
		then
			GANGLIA_LIBS=`"$with_libganglia_config" --libs 2>/dev/null`
		fi
	else
		GANGLIA_LIBS="-lganglia"
	fi
fi

SAVE_CPPFLAGS="$CPPFLAGS"
SAVE_LDFLAGS="$LDFLAGS"
CPPFLAGS="$CPPFLAGS $GANGLIA_CPPFLAGS"
LDFLAGS="$LDFLAGS $GANGLIA_LDFLAGS"

if test "x$with_libganglia" = "xyes"
then
	AC_CHECK_HEADERS(gm_protocol.h,
	[
		AC_DEFINE(HAVE_GM_PROTOCOL_H, 1,
			  [Define to 1 if you have the <gm_protocol.h> header file.])
	], [with_libganglia="no (gm_protocol.h not found)"])
fi

if test "x$with_libganglia" = "xyes"
then
	AC_CHECK_LIB(ganglia, xdr_Ganglia_value_msg,
	[
		AC_DEFINE(HAVE_LIBGANGLIA, 1,
			  [Define to 1 if you have the ganglia library (-lganglia).])
	], [with_libganglia="no (symbol xdr_Ganglia_value_msg not found)"])
fi

CPPFLAGS="$SAVE_CPPFLAGS"
LDFLAGS="$SAVE_LDFLAGS"

AC_SUBST(GANGLIA_CPPFLAGS)
AC_SUBST(GANGLIA_LDFLAGS)
AC_SUBST(GANGLIA_LIBS)
AM_CONDITIONAL(BUILD_WITH_LIBGANGLIA, test "x$with_libganglia" = "xyes")
# }}}

# --with-libgcrypt {{{
GCRYPT_CPPFLAGS="$GCRYPT_CPPFLAGS"
GCRYPT_LDFLAGS="$GCRYPT_LDFLAGS"
GCRYPT_LIBS="$GCRYPT_LIBS"
AC_ARG_WITH(libgcrypt, [AS_HELP_STRING([--with-libgcrypt@<:@=PREFIX@:>@], [Path to libgcrypt.])],
[
 if test -f "$withval" && test -x "$withval"
 then
	 with_libgcrypt_config="$withval"
	 with_libgcrypt="yes"
 else if test -f "$withval/bin/gcrypt-config" && test -x "$withval/bin/gcrypt-config"
 then
	 with_libgcrypt_config="$withval/bin/gcrypt-config"
	 with_libgcrypt="yes"
 else if test -d "$withval"
 then
	 GCRYPT_CPPFLAGS="$GCRYPT_CPPFLAGS -I$withval/include"
	 GCRYPT_LDFLAGS="$GCRYPT_LDFLAGS -L$withval/lib"
	 with_libgcrypt="yes"
 else
	 with_libgcrypt_config="gcrypt-config"
	 with_libgcrypt="$withval"
 fi; fi; fi
],
[
 with_libgcrypt_config="libgcrypt-config"
 with_libgcrypt="yes"
])

if test "x$with_libgcrypt" = "xyes" && test "x$with_libgcrypt_config" != "x"
then
	if test "x$GCRYPT_CPPFLAGS" = "x"
	then
		GCRYPT_CPPFLAGS=`"$with_libgcrypt_config" --cflags 2>/dev/null`
	fi

	if test "x$GCRYPT_LIBS" = "x"
	then
		GCRYPT_LIBS=`"$with_libgcrypt_config" --libs 2>/dev/null`
	fi
fi

SAVE_CPPFLAGS="$CPPFLAGS"
SAVE_LDFLAGS="$LDFLAGS"
SAVE_LIBS="$LIBS"
CPPFLAGS="$CPPFLAGS $GCRYPT_CPPFLAGS"
LDFLAGS="$LDFLAGS $GCRYPT_LDFLAGS"
LIBS="$LIBS $GCRYPT_LIBS"

if test "x$with_libgcrypt" = "xyes"
then
	if test "x$GCRYPT_CPPFLAGS" != "x"
	then
		AC_MSG_NOTICE([gcrypt CPPFLAGS: $GCRYPT_CPPFLAGS])
	fi
	AC_CHECK_HEADERS(gcrypt.h,
		[with_libgcrypt="yes"],
		[with_libgcrypt="no (gcrypt.h not found)"])
fi

if test "x$with_libgcrypt" = "xyes"
then
	AC_CHECK_LIB(gcrypt, gcry_md_hash_buffer,
		[with_libgcrypt="yes"],
		[with_libgcrypt="no (symbol gcry_md_hash_buffer not found)"])
fi

CPPFLAGS="$SAVE_CPPFLAGS"
LDFLAGS="$SAVE_LDFLAGS"
LIBS="$SAVE_LIBS"

if test "x$with_libgcrypt" = "xyes"
then
	AC_DEFINE(HAVE_LIBGCRYPT, 1, [Define to 1 if you have the gcrypt library (-lgcrypt).])
fi

AC_SUBST(GCRYPT_CPPFLAGS)
AC_SUBST(GCRYPT_LDFLAGS)
AC_SUBST(GCRYPT_LIBS)
AM_CONDITIONAL(BUILD_WITH_LIBGCRYPT, test "x$with_libgcrypt" = "xyes")
# }}}

<<<<<<< HEAD
# --with-libgrpc++ {{{
with_libgrpcpp_cppflags=""
with_libgrpcpp_ldflags=""
AC_ARG_WITH([libgrpc++], [AS_HELP_STRING([--with-libgrpc++@<:@=PREFIX@:>@], [Path to libgrpc++.])],
  [
    with_grpcpp="$withval"
    if test "x$withval" != "xno" && test "x$withval" != "xyes"
    then
      with_libgrpcpp_cppflags="-I$withval/include"
      with_libgrpcpp_ldflags="-L$withval/lib"
      with_libgrpcpp="yes"
    fi
    if test "x$withval" = "xno"
    then
      with_libgrpcpp="no (disabled on command line)"
    fi
  ],
  [withval="yes"]
)
if test "x$withval" = "xyes"
then
PKG_CHECK_MODULES([GRPCPP], [grpc++],
  [with_libgrpcpp="yes"],
  [with_libgrpcpp="no (pkg-config could not find libgrpc++)"]
)
fi

if test "x$withval" != "xno"
then
  AC_MSG_CHECKING([whether $CXX accepts -std=c++11])
  if test_cxx_flags -std=c++11; then
    AC_MSG_RESULT([yes])
  else
    AC_MSG_RESULT([no])
    with_libgrpcpp="no (requires C++11 support)"
  fi
fi

if test "x$with_libgrpcpp" = "xyes"
then
  AC_LANG_PUSH(C++)
  SAVE_CPPFLAGS="$CPPFLAGS"
  CPPFLAGS="$with_libgrpcpp_cppflags $GRPCPP_CFLAGS $CPPFLAGS -std=c++11"
  AC_CHECK_HEADERS([grpc++/grpc++.h], [],
    [with_libgrpcpp="no (<grpc++/grpc++.h> not found)"]
  )
  CPPFLAGS="$SAVE_CPPFLAGS"
  AC_LANG_POP(C++)
fi
if test "x$with_libgrpcpp" = "xyes"
then
  AC_LANG_PUSH(C++)
  SAVE_LDFLAGS="$LDFLAGS"
  SAVE_LIBS="$LIBS"
  LDFLAGS="$with_libgrpcpp_ldflags"
  if test "x$GRPCPP_LIBS" = "x"
  then
    LIBS="-lgrpc++"
  else
    LIBS="$GRPCPP_LIBS"
  fi
  AC_LINK_IFELSE(
    [AC_LANG_PROGRAM(
      [[#include <grpc++/grpc++.h>]],
      [[grpc::ServerBuilder sb;]]
    )],
    [
      with_libgrpcpp="yes"
      if test "x$GRPCPP_LIBS" = "x"
      then
        GRPCPP_LIBS="-lgrpc++"
      fi
    ],
    [with_libgrpcpp="no (libgrpc++ not found)"]
  )
  LDFLAGS="$SAVE_LDFLAGS"
  LIBS="$SAVE_LIBS"
  AC_LANG_POP(C++)
fi
BUILD_WITH_LIBGRPCPP_CPPFLAGS="-std=c++11 $with_libgrpcpp_cppflags $GRPCPP_CFLAGS"
BUILD_WITH_LIBGRPCPP_LDFLAGS="$with_libgrpcpp_ldflags"
BUILD_WITH_LIBGRPCPP_LIBS="$GRPCPP_LIBS"
AC_SUBST([BUILD_WITH_LIBGRPCPP_CPPFLAGS])
AC_SUBST([BUILD_WITH_LIBGRPCPP_LDFLAGS])
AC_SUBST([BUILD_WITH_LIBGRPCPP_LIBS])
# }}}

=======

###
# --with-libgps {{{
with_libgps_cflags=""
with_libgps_ldflags=""
AC_ARG_WITH(libgps, [AS_HELP_STRING([--with-libgps@<:@=PREFIX@:>@], [Path to libgps.])],
[
	if test "x$withval" != "xno" && test "x$withval" != "xyes"
	then
		with_libgps_cflags="-I$withval/include"
		with_libgps_ldflags="-L$withval/lib"
		with_libgps="yes"
	else
		with_libgps="$withval"
	fi
],
[
	with_libgps="yes"
])
if test "x$with_libgps" = "xyes"
then
	SAVE_CFLAGS="$CFLAGS"
	CFLAGS="$CFLAGS $with_libgps_cflags"

	AC_CHECK_HEADERS(gps.h, [with_libgps="yes"], [with_libgps="no (gps.h not found)"])

	CFLAGS="$SAVE_CFLAGS"
fi
if test "x$with_libgps" = "xyes"
then
	SAVE_CFLAGS="$CFLAGS"
	SAVE_LDFLAGS="$LDFLAGS"
	CFLAGS="$CFLAGS $with_libgps_cflags"
	LDFLAGS="$LDFLAGS $with_libgps_ldflags"

	AC_CHECK_LIB(gps, gps_open, [with_libgps="yes"], [with_libgps="no (symbol gps_open not found)"])

	CFLAGS="$SAVE_CFLAGS"
	LDFLAGS="$SAVE_LDFLAGS"
fi
if test "x$with_libgps" = "xyes"
then
	BUILD_WITH_LIBGPS_CFLAGS="$with_libgps_cflags"
	BUILD_WITH_LIBGPS_LDFLAGS="$with_libgps_ldflags"
	BUILD_WITH_LIBGPS_LIBS="-lgps"
	AC_SUBST(BUILD_WITH_LIBGPS_CFLAGS)
	AC_SUBST(BUILD_WITH_LIBGPS_LDFLAGS)
	AC_SUBST(BUILD_WITH_LIBGPS_LIBS)
fi
AM_CONDITIONAL(BUILD_WITH_LIBGPS, test "x$with_libgps" = "xyes")
# }}}


>>>>>>> 7c14b05d
# --with-libiptc {{{
AC_ARG_WITH(libiptc, [AS_HELP_STRING([--with-libiptc@<:@=PREFIX@:>@], [Path to libiptc.])],
[
	if test "x$withval" = "xyes"
	then
		with_libiptc="pkgconfig"
	else if test "x$withval" = "xno"
	then
		with_libiptc="no"
	else
		with_libiptc="yes"
		with_libiptc_cflags="-I$withval/include"
		with_libiptc_libs="-L$withval/lib"
	fi; fi
],
[
	if test "x$ac_system" = "xLinux"
	then
		with_libiptc="pkgconfig"
	else
		with_libiptc="no (Linux only)"
	fi
])

if test "x$with_libiptc" = "xpkgconfig"
then
	$PKG_CONFIG --exists 'libiptc' 2>/dev/null
	if test $? -ne 0
	then
		with_libiptc="no (pkg-config doesn't know libiptc)"
	fi
fi
if test "x$with_libiptc" = "xpkgconfig"
then
	with_libiptc_cflags="`$PKG_CONFIG --cflags 'libiptc'`"
	if test $? -ne 0
	then
		with_libiptc="no ($PKG_CONFIG failed)"
	fi
	with_libiptc_libs="`$PKG_CONFIG --libs 'libiptc'`"
	if test $? -ne 0
	then
		with_libiptc="no ($PKG_CONFIG failed)"
	fi
fi

SAVE_CPPFLAGS="$CPPFLAGS"
CPPFLAGS="$CPPFLAGS $with_libiptc_cflags"

# check whether the header file for libiptc is available.
if test "x$with_libiptc" = "xpkgconfig"
then
	AC_CHECK_HEADERS(libiptc/libiptc.h libiptc/libip6tc.h, ,
			[with_libiptc="no (header file missing)"])
fi
# If the header file is available, check for the required type declaractions.
# They may be missing in old versions of libiptc. In that case, they will be
# declared in the iptables plugin.
if test "x$with_libiptc" = "xpkgconfig"
then
	AC_CHECK_TYPES([iptc_handle_t, ip6tc_handle_t], [], [])
fi
# Check for the iptc_init symbol in the library.
# This could be in iptc or ip4tc
if test "x$with_libiptc" = "xpkgconfig"
then
	SAVE_LIBS="$LIBS"
	AC_SEARCH_LIBS(iptc_init, [iptc ip4tc],
			[with_libiptc="pkgconfig"],
			[with_libiptc="no"],
			[$with_libiptc_libs])
	LIBS="$SAVE_LIBS"
fi
if test "x$with_libiptc" = "xpkgconfig"
then
	with_libiptc="yes"
fi

CPPFLAGS="$SAVE_CPPFLAGS"

AM_CONDITIONAL(BUILD_WITH_LIBIPTC, test "x$with_libiptc" = "xyes")
if test "x$with_libiptc" = "xyes"
then
	BUILD_WITH_LIBIPTC_CPPFLAGS="$with_libiptc_cflags"
	BUILD_WITH_LIBIPTC_LDFLAGS="$with_libiptc_libs"
	AC_SUBST(BUILD_WITH_LIBIPTC_CPPFLAGS)
	AC_SUBST(BUILD_WITH_LIBIPTC_LDFLAGS)
fi
# }}}

# --with-java {{{
with_java_home="$JAVA_HOME"
if test "x$with_java_home" = "x"
then
	with_java_home="/usr/lib/jvm"
fi
JAVAC="$JAVAC"
JAR="$JAR"
AC_ARG_WITH(java, [AS_HELP_STRING([--with-java@<:@=PREFIX@:>@], [Path to Java home.])],
[
	if test "x$withval" = "xno"
	then
		with_java="no"
	else if test "x$withval" = "xyes"
	then
		with_java="yes"
	else
		with_java_home="$withval"
		with_java="yes"
	fi; fi
],
[with_java="yes"])
if test "x$with_java" = "xyes"
then
	if test -d "$with_java_home"
	then
		AC_MSG_CHECKING([for jni.h])
		TMPVAR=`find -L "$with_java_home" -name jni.h -type f -exec 'dirname' '{}' ';' 2>/dev/null | head -n 1`
		if test "x$TMPVAR" != "x"
		then
			AC_MSG_RESULT([found in $TMPVAR])
			JAVA_CPPFLAGS="$JAVA_CPPFLAGS -I$TMPVAR"
		else
			AC_MSG_RESULT([not found])
		fi

		AC_MSG_CHECKING([for jni_md.h])
		TMPVAR=`find -L "$with_java_home" -name jni_md.h -type f -exec 'dirname' '{}' ';' 2>/dev/null | head -n 1`
		if test "x$TMPVAR" != "x"
		then
			AC_MSG_RESULT([found in $TMPVAR])
			JAVA_CPPFLAGS="$JAVA_CPPFLAGS -I$TMPVAR"
		else
			AC_MSG_RESULT([not found])
		fi

		AC_MSG_CHECKING([for libjvm.so])
		TMPVAR=`find -L "$with_java_home" -type f \( -name libjvm.so -o -name libjvm.dylib \) -exec 'dirname' '{}' ';' 2>/dev/null | head -n 1`
		if test "x$TMPVAR" != "x"
		then
			AC_MSG_RESULT([found in $TMPVAR])
			JAVA_LDFLAGS="$JAVA_LDFLAGS -L$TMPVAR -Wl,-rpath -Wl,$TMPVAR"
		else
			AC_MSG_RESULT([not found])
		fi

		if test "x$JAVAC" = "x"
		then
			AC_MSG_CHECKING([for javac])
			TMPVAR=`find -L "$with_java_home" -name javac -type f 2>/dev/null | head -n 1`
			if test "x$TMPVAR" != "x"
			then
				JAVAC="$TMPVAR"
				AC_MSG_RESULT([$JAVAC])
			else
				AC_MSG_RESULT([not found])
			fi
		fi
		if test "x$JAR" = "x"
		then
			AC_MSG_CHECKING([for jar])
			TMPVAR=`find -L "$with_java_home" -name jar -type f 2>/dev/null | head -n 1`
			if test "x$TMPVAR" != "x"
			then
				JAR="$TMPVAR"
				AC_MSG_RESULT([$JAR])
			else
				AC_MSG_RESULT([not found])
			fi
		fi
	else if test "x$with_java_home" != "x"
	then
		AC_MSG_WARN([JAVA_HOME: No such directory: $with_java_home])
	fi; fi
fi

if test "x$JAVA_CPPFLAGS" != "x"
then
	AC_MSG_NOTICE([Building with JAVA_CPPFLAGS set to: $JAVA_CPPFLAGS])
fi
if test "x$JAVA_CFLAGS" != "x"
then
	AC_MSG_NOTICE([Building with JAVA_CFLAGS set to: $JAVA_CFLAGS])
fi
if test "x$JAVA_LDFLAGS" != "x"
then
	AC_MSG_NOTICE([Building with JAVA_LDFLAGS set to: $JAVA_LDFLAGS])
fi
if test "x$JAVA_LIBS" != "x"
then
	AC_MSG_NOTICE([Building with JAVA_LIBS set to: $JAVA_LIBS])
fi
if test "x$JAVAC" = "x"
then
	with_javac_path="$PATH"
	if test "x$with_java_home" != "x"
	then
		with_javac_path="$with_java_home:with_javac_path"
		if test -d "$with_java_home/bin"
		then
			with_javac_path="$with_java_home/bin:with_javac_path"
		fi
	fi

	AC_PATH_PROG(JAVAC, javac, [], "$with_javac_path")
fi
if test "x$JAVAC" = "x"
then
	with_java="no (javac not found)"
fi
if test "x$JAR" = "x"
then
	with_jar_path="$PATH"
	if test "x$with_java_home" != "x"
	then
		with_jar_path="$with_java_home:$with_jar_path"
		if test -d "$with_java_home/bin"
		then
			with_jar_path="$with_java_home/bin:$with_jar_path"
		fi
	fi

	AC_PATH_PROG(JAR, jar, [], "$with_jar_path")
fi
if test "x$JAR" = "x"
then
	with_java="no (jar not found)"
fi

SAVE_CPPFLAGS="$CPPFLAGS"
SAVE_CFLAGS="$CFLAGS"
SAVE_LDFLAGS="$LDFLAGS"
SAVE_LIBS="$LIBS"
CPPFLAGS="$CPPFLAGS $JAVA_CPPFLAGS"
CFLAGS="$CFLAGS $JAVA_CFLAGS"
LDFLAGS="$LDFLAGS $JAVA_LDFLAGS"
LIBS="$LIBS $JAVA_LIBS"

if test "x$with_java" = "xyes"
then
	AC_CHECK_HEADERS(jni.h, [], [with_java="no (jni.h not found)"])
fi
if test "x$with_java" = "xyes"
then
	AC_CHECK_LIB(jvm, JNI_CreateJavaVM,
	[with_java="yes"],
	[with_java="no (Symbol 'JNI_CreateJavaVM' not found)"],
	[$JAVA_LIBS $PTHREAD_LIBS])
fi
if test "x$with_java" = "xyes"
then
	JAVA_LIBS="$JAVA_LIBS -ljvm"
	AC_MSG_NOTICE([Building with JAVA_LIBS set to: $JAVA_LIBS])
fi

CPPFLAGS="$SAVE_CPPFLAGS"
CFLAGS="$SAVE_CFLAGS"
LDFLAGS="$SAVE_LDFLAGS"
LIBS="$SAVE_LIBS"

AC_SUBST(JAVA_CPPFLAGS)
AC_SUBST(JAVA_CFLAGS)
AC_SUBST(JAVA_LDFLAGS)
AC_SUBST(JAVA_LIBS)
AM_CONDITIONAL(BUILD_WITH_JAVA, test "x$with_java" = "xyes")
# }}}

# --with-libldap {{{
AC_ARG_WITH(libldap, [AS_HELP_STRING([--with-libldap@<:@=PREFIX@:>@], [Path to libldap.])],
[
 if test "x$withval" = "xyes"
 then
	 with_libldap="yes"
 else if test "x$withval" = "xno"
 then
	 with_libldap="no"
 else
	 with_libldap="yes"
	 LIBLDAP_CPPFLAGS="$LIBLDAP_CPPFLAGS -I$withval/include"
	 LIBLDAP_LDFLAGS="$LIBLDAP_LDFLAGS -L$withval/lib"
 fi; fi
],
[with_libldap="yes"])

SAVE_CPPFLAGS="$CPPFLAGS"
SAVE_LDFLAGS="$LDFLAGS"

CPPFLAGS="$CPPFLAGS $LIBLDAP_CPPFLAGS"
LDFLAGS="$LDFLAGS $LIBLDAP_LDFLAGS"

if test "x$with_libldap" = "xyes"
then
	if test "x$LIBLDAP_CPPFLAGS" != "x"
	then
		AC_MSG_NOTICE([libldap CPPFLAGS: $LIBLDAP_CPPFLAGS])
	fi
	AC_CHECK_HEADERS(ldap.h,
	[with_libldap="yes"],
	[with_libldap="no ('ldap.h' not found)"])
fi
if test "x$with_libldap" = "xyes"
then
	if test "x$LIBLDAP_LDFLAGS" != "x"
	then
		AC_MSG_NOTICE([libldap LDFLAGS: $LIBLDAP_LDFLAGS])
	fi
	AC_CHECK_LIB(ldap, ldap_initialize,
	[with_libldap="yes"],
	[with_libldap="no (symbol 'ldap_initialize' not found)"])

fi

CPPFLAGS="$SAVE_CPPFLAGS"
LDFLAGS="$SAVE_LDFLAGS"

if test "x$with_libldap" = "xyes"
then
	BUILD_WITH_LIBLDAP_CPPFLAGS="$LIBLDAP_CPPFLAGS"
	BUILD_WITH_LIBLDAP_LDFLAGS="$LIBLDAP_LDFLAGS"
	AC_SUBST(BUILD_WITH_LIBLDAP_CPPFLAGS)
	AC_SUBST(BUILD_WITH_LIBLDAP_LDFLAGS)
fi
AM_CONDITIONAL(BUILD_WITH_LIBLDAP, test "x$with_libldap" = "xyes")
# }}}

# --with-liblvm2app {{{
with_liblvm2app_cppflags=""
with_liblvm2app_ldflags=""
AC_ARG_WITH(liblvm2app, [AS_HELP_STRING([--with-liblvm2app@<:@=PREFIX@:>@], [Path to liblvm2app.])],
[
	if test "x$withval" = "xno"
	then
		with_liblvm2app="no"
	else
		with_liblvm2app="yes"
		if test "x$withval" != "xyes"
		then
			with_liblvm2app_cppflags="-I$withval/include"
			with_liblvm2app_ldflags="-L$withval/lib"
		fi
        fi
],
[
	if test "x$ac_system" = "xLinux"
	then
		with_liblvm2app="yes"
	else
		with_liblvm2app="no (Linux only library)"
	fi
])
if test "x$with_liblvm2app" = "xyes"
then
        SAVE_CPPFLAGS="$CPPFLAGS"
        CPPFLAGS="$CPPFLAGS $with_liblvm2app_cppflags"

        AC_CHECK_HEADERS(lvm2app.h, [with_liblvm2app="yes"], [with_liblvm2app="no (lvm2app.h not found)"])

        CPPFLAGS="$SAVE_CPPFLAGS"
fi

if test "x$with_liblvm2app" = "xyes"
then
        SAVE_CPPFLAGS="$CPPFLAGS"
        SAVE_LDFLAGS="$LDFLAGS"
        CPPFLAGS="$CPPFLAGS $with_liblvm2app_cppflags"
        LDFLAGS="$LDFLAGS $with_liblvm2app_ldflags"

        AC_CHECK_LIB(lvm2app, lvm_lv_get_property, [with_liblvm2app="yes"], [with_liblvm2app="no (Symbol 'lvm_lv_get_property' not found)"])

        CPPFLAGS="$SAVE_CPPFLAGS"
        LDFLAGS="$SAVE_LDFLAGS"
fi
if test "x$with_liblvm2app" = "xyes"
then
        BUILD_WITH_LIBLVM2APP_CPPFLAGS="$with_liblvm2app_cppflags"
        BUILD_WITH_LIBLVM2APP_LDFLAGS="$with_liblvm2app_ldflags"
        BUILD_WITH_LIBLVM2APP_LIBS="-llvm2app"
        AC_SUBST(BUILD_WITH_LIBLVM2APP_CPPFLAGS)
        AC_SUBST(BUILD_WITH_LIBLVM2APP_LDFLAGS)
        AC_SUBST(BUILD_WITH_LIBLVM2APP_LIBS)
        AC_DEFINE(HAVE_LIBLVM2APP, 1, [Define if liblvm2app is present and usable.])
fi
AM_CONDITIONAL(BUILD_WITH_LIBLVM2APP, test "x$with_liblvm2app" = "xyes")
# }}}

# --with-libmemcached {{{
with_libmemcached_cppflags=""
with_libmemcached_ldflags=""
AC_ARG_WITH(libmemcached, [AS_HELP_STRING([--with-libmemcached@<:@=PREFIX@:>@], [Path to libmemcached.])],
[
	if test "x$withval" != "xno" && test "x$withval" != "xyes"
	then
		with_libmemcached_cppflags="-I$withval/include"
		with_libmemcached_ldflags="-L$withval/lib"
		with_libmemcached="yes"
	else
		with_libmemcached="$withval"
	fi
],
[
	with_libmemcached="yes"
])
if test "x$with_libmemcached" = "xyes"
then
	SAVE_CPPFLAGS="$CPPFLAGS"
	CPPFLAGS="$CPPFLAGS $with_libmemcached_cppflags"

	AC_CHECK_HEADERS(libmemcached/memcached.h, [with_libmemcached="yes"], [with_libmemcached="no (libmemcached/memcached.h not found)"])

	CPPFLAGS="$SAVE_CPPFLAGS"
fi
if test "x$with_libmemcached" = "xyes"
then
	SAVE_CPPFLAGS="$CPPFLAGS"
	SAVE_LDFLAGS="$LDFLAGS"
	CPPFLAGS="$CPPFLAGS $with_libmemcached_cppflags"
	LDFLAGS="$LDFLAGS $with_libmemcached_ldflags"

	AC_CHECK_LIB(memcached, memcached_create, [with_libmemcached="yes"], [with_libmemcached="no (Symbol 'memcached_create' not found)"])

	CPPFLAGS="$SAVE_CPPFLAGS"
	LDFLAGS="$SAVE_LDFLAGS"
fi
if test "x$with_libmemcached" = "xyes"
then
	BUILD_WITH_LIBMEMCACHED_CPPFLAGS="$with_libmemcached_cppflags"
	BUILD_WITH_LIBMEMCACHED_LDFLAGS="$with_libmemcached_ldflags"
	BUILD_WITH_LIBMEMCACHED_LIBS="-lmemcached"
	AC_SUBST(BUILD_WITH_LIBMEMCACHED_CPPFLAGS)
	AC_SUBST(BUILD_WITH_LIBMEMCACHED_LDFLAGS)
	AC_SUBST(BUILD_WITH_LIBMEMCACHED_LIBS)
	AC_DEFINE(HAVE_LIBMEMCACHED, 1, [Define if libmemcached is present and usable.])
fi
AM_CONDITIONAL(BUILD_WITH_LIBMEMCACHED, test "x$with_libmemcached" = "xyes")
# }}}

# --with-libmodbus {{{
with_libmodbus_config=""
with_libmodbus_cflags=""
with_libmodbus_libs=""
AC_ARG_WITH(libmodbus, [AS_HELP_STRING([--with-libmodbus@<:@=PREFIX@:>@], [Path to the modbus library.])],
[
	if test "x$withval" = "xno"
	then
		with_libmodbus="no"
	else if test "x$withval" = "xyes"
	then
		with_libmodbus="use_pkgconfig"
	else if test -d "$with_libmodbus/lib"
	then
		AC_MSG_NOTICE([Not checking for libmodbus: Manually configured])
		with_libmodbus_cflags="-I$withval/include"
		with_libmodbus_libs="-L$withval/lib -lmodbus"
		with_libmodbus="yes"
	fi; fi; fi
],
[with_libmodbus="use_pkgconfig"])

# configure using pkg-config
if test "x$with_libmodbus" = "xuse_pkgconfig"
then
	AC_MSG_NOTICE([Checking for libmodbus using $PKG_CONFIG])
	$PKG_CONFIG --exists 'libmodbus' 2>/dev/null
	if test $? -ne 0
	then
		with_libmodbus="no (pkg-config doesn't know libmodbus)"
	fi
fi
if test "x$with_libmodbus" = "xuse_pkgconfig"
then
	with_libmodbus_cflags="`$PKG_CONFIG --cflags 'libmodbus'`"
	if test $? -ne 0
	then
		with_libmodbus="no ($PKG_CONFIG failed)"
	fi
	with_libmodbus_libs="`$PKG_CONFIG --libs 'libmodbus'`"
	if test $? -ne 0
	then
		with_libmodbus="no ($PKG_CONFIG failed)"
	fi
fi
if test "x$with_libmodbus" = "xuse_pkgconfig"
then
	with_libmodbus="yes"
fi

# with_libmodbus_cflags and with_libmodbus_libs are set up now, let's do
# the actual checks.
if test "x$with_libmodbus" = "xyes"
then
	SAVE_CPPFLAGS="$CPPFLAGS"
	CPPFLAGS="$CPPFLAGS $with_libmodbus_cflags"

	AC_CHECK_HEADERS(modbus.h, [], [with_libmodbus="no (modbus.h not found)"])

	CPPFLAGS="$SAVE_CPPFLAGS"
fi
if test "x$with_libmodbus" = "xyes"
then
	SAVE_CPPFLAGS="$CPPFLAGS"
	SAVE_LDFLAGS="$LDFLAGS"

	CPPFLAGS="$CPPFLAGS $with_libmodbus_cflags"
	LDFLAGS="$LDFLAGS $with_libmodbus_libs"

	AC_CHECK_LIB(modbus, modbus_connect,
		     [with_libmodbus="yes"],
		     [with_libmodbus="no (symbol modbus_connect not found)"])

	CPPFLAGS="$SAVE_CPPFLAGS"
	LDFLAGS="$SAVE_LDFLAGS"
fi
if test "x$with_libmodbus" = "xyes"
then
	BUILD_WITH_LIBMODBUS_CFLAGS="$with_libmodbus_cflags"
	BUILD_WITH_LIBMODBUS_LIBS="$with_libmodbus_libs"
	AC_SUBST(BUILD_WITH_LIBMODBUS_CFLAGS)
	AC_SUBST(BUILD_WITH_LIBMODBUS_LIBS)
fi
# }}}

# --with-libmongoc {{{
AC_ARG_WITH(libmongoc, [AS_HELP_STRING([--with-libmongoc@<:@=PREFIX@:>@], [Path to libmongoc.])],
[
 if test "x$withval" = "xyes"
 then
	 with_libmongoc="yes"
 else if test "x$withval" = "xno"
 then
	 with_libmongoc="no"
 else
	 with_libmongoc="yes"
	 LIBMONGOC_CPPFLAGS="$LIBMONGOC_CPPFLAGS -I$withval/include"
	 LIBMONGOC_LDFLAGS="$LIBMONGOC_LDFLAGS -L$withval/lib"
 fi; fi
],
[with_libmongoc="yes"])

SAVE_CPPFLAGS="$CPPFLAGS"
SAVE_LDFLAGS="$LDFLAGS"

CPPFLAGS="$CPPFLAGS $LIBMONGOC_CPPFLAGS"
LDFLAGS="$LDFLAGS $LIBMONGOC_LDFLAGS"

if test "x$with_libmongoc" = "xyes"
then
	if test "x$LIBMONGOC_CPPFLAGS" != "x"
	then
		AC_MSG_NOTICE([libmongoc CPPFLAGS: $LIBMONGOC_CPPFLAGS])
	fi
	AC_CHECK_HEADERS(mongo.h,
	[with_libmongoc="yes"],
	[with_libmongoc="no ('mongo.h' not found)"],
[#if HAVE_STDINT_H
# define MONGO_HAVE_STDINT 1
#else
# define MONGO_USE_LONG_LONG_INT 1
#endif
])
fi
if test "x$with_libmongoc" = "xyes"
then
	if test "x$LIBMONGOC_LDFLAGS" != "x"
	then
		AC_MSG_NOTICE([libmongoc LDFLAGS: $LIBMONGOC_LDFLAGS])
	fi
	AC_CHECK_LIB(mongoc, mongo_run_command,
	[with_libmongoc="yes"],
	[with_libmongoc="no (symbol 'mongo_run_command' not found)"])
fi

CPPFLAGS="$SAVE_CPPFLAGS"
LDFLAGS="$SAVE_LDFLAGS"

if test "x$with_libmongoc" = "xyes"
then
	BUILD_WITH_LIBMONGOC_CPPFLAGS="$LIBMONGOC_CPPFLAGS"
	BUILD_WITH_LIBMONGOC_LDFLAGS="$LIBMONGOC_LDFLAGS"
	AC_SUBST(BUILD_WITH_LIBMONGOC_CPPFLAGS)
	AC_SUBST(BUILD_WITH_LIBMONGOC_LDFLAGS)
fi
AM_CONDITIONAL(BUILD_WITH_LIBMONGOC, test "x$with_libmongoc" = "xyes")
# }}}

# --with-libmosquitto {{{
with_libmosquitto_cppflags=""
with_libmosquitto_ldflags=""
AC_ARG_WITH(libmosquitto, [AS_HELP_STRING([--with-libmosquitto@<:@=PREFIX@:>@], [Path to libmosquitto.])],
[
	if test "x$withval" != "xno" && test "x$withval" != "xyes"
	then
		with_libmosquitto_cppflags="-I$withval/include"
		with_libmosquitto_ldflags="-L$withval/lib"
		with_libmosquitto="yes"
	else
		with_libmosquitto="$withval"
	fi
],
[
	with_libmosquitto="yes"
])
if test "x$with_libmosquitto" = "xyes"
then
	SAVE_CPPFLAGS="$CPPFLAGS"
	CPPFLAGS="$CPPFLAGS $with_libmosquitto_cppflags"

	AC_CHECK_HEADERS(mosquitto.h, [with_libmosquitto="yes"], [with_libmosquitto="no (mosquitto.h not found)"])

	CPPFLAGS="$SAVE_CPPFLAGS"
fi
if test "x$with_libmosquitto" = "xyes"
then
	SAVE_LDFLAGS="$LDFLAGS"
	SAVE_CPPFLAGS="$CPPFLAGS"
	LDFLAGS="$LDFLAGS $with_libmosquitto_ldflags"
	CPPFLAGS="$CPPFLAGS $with_libmosquitto_cppflags"

	AC_CHECK_LIB(mosquitto, mosquitto_connect, [with_libmosquitto="yes"], [with_libmosquitto="no (libmosquitto not found)"])

	LDFLAGS="$SAVE_LDFLAGS"
	CPPFLAGS="$SAVE_CPPFLAGS"
fi
if test "x$with_libmosquitto" = "xyes"
then
	BUILD_WITH_LIBMOSQUITTO_CPPFLAGS="$with_libmosquitto_cppflags"
	BUILD_WITH_LIBMOSQUITTO_LDFLAGS="$with_libmosquitto_ldflags"
	BUILD_WITH_LIBMOSQUITTO_LIBS="-lmosquitto"
	AC_SUBST(BUILD_WITH_LIBMOSQUITTO_CPPFLAGS)
	AC_SUBST(BUILD_WITH_LIBMOSQUITTO_LDFLAGS)
	AC_SUBST(BUILD_WITH_LIBMOSQUITTO_LIBS)
fi
# }}}

# --with-libmysql {{{
with_mysql_config="mysql_config"
with_mysql_cflags=""
with_mysql_libs=""
AC_ARG_WITH(libmysql, [AS_HELP_STRING([--with-libmysql@<:@=PREFIX@:>@], [Path to libmysql.])],
[
	if test "x$withval" = "xno"
	then
		with_libmysql="no"
	else if test "x$withval" = "xyes"
	then
		with_libmysql="yes"
	else
		if test -f "$withval" && test -x "$withval";
		then
			with_mysql_config="$withval"
		else if test -x "$withval/bin/mysql_config"
		then
			with_mysql_config="$withval/bin/mysql_config"
		fi; fi
		with_libmysql="yes"
	fi; fi
],
[
	with_libmysql="yes"
])
if test "x$with_libmysql" = "xyes"
then
	with_mysql_cflags=`$with_mysql_config --include 2>/dev/null`
	mysql_config_status=$?

	if test $mysql_config_status -ne 0
	then
		with_libmysql="no ($with_mysql_config failed)"
	else
		SAVE_CPPFLAGS="$CPPFLAGS"
		CPPFLAGS="$CPPFLAGS $with_mysql_cflags"

		have_mysql_h="no"
		have_mysql_mysql_h="no"
		AC_CHECK_HEADERS(mysql.h, [have_mysql_h="yes"])

		if test "x$have_mysql_h" = "xno"
		then
			AC_CHECK_HEADERS(mysql/mysql.h, [have_mysql_mysql_h="yes"])
		fi

		if test "x$have_mysql_h$have_mysql_mysql_h" = "xnono"
		then
			with_libmysql="no (mysql.h not found)"
		fi

		CPPFLAGS="$SAVE_CPPFLAGS"
	fi
fi
if test "x$with_libmysql" = "xyes"
then
	with_mysql_libs=`$with_mysql_config --libs_r 2>/dev/null`
	mysql_config_status=$?

	if test $mysql_config_status -ne 0
	then
		with_libmysql="no ($with_mysql_config failed)"
	else
		SAVE_CPPFLAGS="$CPPFLAGS"
		CPPFLAGS="$CPPFLAGS $with_mysql_cflags"
		SAVE_LIBS="$LIBS"
		LIBS="$with_mysql_libs"
		AC_SEARCH_LIBS([mysql_get_server_version],
		 [],
		 [with_libmysql="yes"],
		 [with_libmysql="no (symbol 'mysql_get_server_version' not found)"],
		 [])
		CPPFLAGS="$SAVE_CPPFLAGS"
		LIBS="$SAVE_LIBS"
	fi
fi
if test "x$with_libmysql" = "xyes"
then
	BUILD_WITH_LIBMYSQL_CFLAGS="$with_mysql_cflags"
	BUILD_WITH_LIBMYSQL_LIBS="$with_mysql_libs"
	AC_SUBST(BUILD_WITH_LIBMYSQL_CFLAGS)
	AC_SUBST(BUILD_WITH_LIBMYSQL_LIBS)
fi
AM_CONDITIONAL(BUILD_WITH_LIBMYSQL, test "x$with_libmysql" = "xyes")
# }}}

# --with-libmnl {{{
with_libmnl_cflags=""
with_libmnl_libs=""
AC_ARG_WITH(libmnl, [AS_HELP_STRING([--with-libmnl@<:@=PREFIX@:>@], [Path to libmnl.])],
[
 echo "libmnl: withval = $withval"
 if test "x$withval" = "xyes"
 then
	 with_libmnl="yes"
 else if test "x$withval" = "xno"
 then
	 with_libmnl="no"
 else
	 if test -d "$withval/include"
	 then
		 with_libmnl_cflags="-I$withval/include"
		 with_libmnl_libs="-L$withval/lib -lmnl"
		 with_libmnl="yes"
	 else
		 AC_MSG_ERROR("no such directory: $withval/include")
	 fi
 fi; fi
],
[
 if test "x$ac_system" = "xLinux"
 then
	 with_libmnl="yes"
 else
	 with_libmnl="no (Linux only library)"
 fi
])
if test "x$with_libmnl" = "xyes"
then
	if $PKG_CONFIG --exists libmnl 2>/dev/null; then
	  with_libmnl_cflags="$with_libmnl_ldflags `$PKG_CONFIG --cflags libmnl`"
	  with_libmnl_libs="$with_libmnl_libs `$PKG_CONFIG --libs libmnl`"
	fi

	AC_CHECK_HEADERS(libmnl.h libmnl/libmnl.h,
	[
	 with_libmnl="yes"
	 break
	], [],
[#include <stdio.h>
#include <sys/types.h>
#include <asm/types.h>
#include <sys/socket.h>
#include <linux/netlink.h>
#include <linux/rtnetlink.h>])
	AC_CHECK_HEADERS(linux/gen_stats.h linux/pkt_sched.h, [], [],
[#include <stdio.h>
#include <sys/types.h>
#include <asm/types.h>
#include <sys/socket.h>])

        AC_COMPILE_IFELSE([AC_LANG_PROGRAM(
[[
#include <stdio.h>
#include <sys/types.h>
#include <asm/types.h>
#include <sys/socket.h>
#include <linux/netlink.h>
#include <linux/rtnetlink.h>
]],
[[
int retval = TCA_STATS2;
return (retval);
]]
	)],
	[AC_DEFINE([HAVE_TCA_STATS2], [1], [True if the enum-member TCA_STATS2 exists])])

	AC_COMPILE_IFELSE([AC_LANG_PROGRAM(
[[
#include <stdio.h>
#include <sys/types.h>
#include <asm/types.h>
#include <sys/socket.h>
#include <linux/netlink.h>
#include <linux/rtnetlink.h>
]],
[[
int retval = TCA_STATS;
return (retval);
]]
	)],
	[AC_DEFINE([HAVE_TCA_STATS], 1, [True if the enum-member TCA_STATS exists])])
fi
if test "x$with_libmnl" = "xyes"
then
	AC_CHECK_MEMBERS([struct rtnl_link_stats64.tx_window_errors],
	[AC_DEFINE(HAVE_RTNL_LINK_STATS64, 1, [Define if struct rtnl_link_stats64 exists and is usable.])],
	[],
	[
	#include <linux/if_link.h>
	])
fi
if test "x$with_libmnl" = "xyes"
then
	AC_CHECK_LIB(mnl, mnl_nlmsg_get_payload,
		     [with_libmnl="yes"],
		     [with_libmnl="no (symbol 'mnl_nlmsg_get_payload' not found)"],
		     [$with_libmnl_libs])
fi
if test "x$with_libmnl" = "xyes"
then
	AC_DEFINE(HAVE_LIBMNL, 1, [Define if libmnl is present and usable.])
	BUILD_WITH_LIBMNL_CFLAGS="$with_libmnl_cflags"
	BUILD_WITH_LIBMNL_LIBS="$with_libmnl_libs"
	AC_SUBST(BUILD_WITH_LIBMNL_CFLAGS)
	AC_SUBST(BUILD_WITH_LIBMNL_LIBS)
fi
AM_CONDITIONAL(BUILD_WITH_LIBMNL, test "x$with_libmnl" = "xyes")
# }}}

# --with-libnetapp {{{
AC_ARG_VAR([LIBNETAPP_CPPFLAGS], [C preprocessor flags required to build with libnetapp])
AC_ARG_VAR([LIBNETAPP_LDFLAGS],  [Linker flags required to build with libnetapp])
AC_ARG_VAR([LIBNETAPP_LIBS],     [Other libraries required to link against libnetapp])
LIBNETAPP_CPPFLAGS="$LIBNETAPP_CPPFLAGS"
LIBNETAPP_LDFLAGS="$LIBNETAPP_LDFLAGS"
LIBNETAPP_LIBS="$LIBNETAPP_LIBS"
AC_ARG_WITH(libnetapp, [AS_HELP_STRING([--with-libnetapp@<:@=PREFIX@:>@], [Path to libnetapp.])],
[
 if test -d "$withval"
 then
	 LIBNETAPP_CPPFLAGS="$LIBNETAPP_CPPFLAGS -I$withval/include"
	 LIBNETAPP_LDFLAGS="$LIBNETAPP_LDFLAGS -L$withval/lib"
	 with_libnetapp="yes"
 else
	 with_libnetapp="$withval"
 fi
],
[
 with_libnetapp="yes"
])

SAVE_CPPFLAGS="$CPPFLAGS"
SAVE_LDFLAGS="$LDFLAGS"
CPPFLAGS="$CPPFLAGS $LIBNETAPP_CPPFLAGS"
LDFLAGS="$LDFLAGS $LIBNETAPP_LDFLAGS"

if test "x$with_libnetapp" = "xyes"
then
	if test "x$LIBNETAPP_CPPFLAGS" != "x"
	then
		AC_MSG_NOTICE([netapp CPPFLAGS: $LIBNETAPP_CPPFLAGS])
	fi
	AC_CHECK_HEADERS(netapp_api.h,
		[with_libnetapp="yes"],
		[with_libnetapp="no (netapp_api.h not found)"])
fi

if test "x$with_libnetapp" = "xyes"
then
	if test "x$LIBNETAPP_LDFLAGS" != "x"
	then
		AC_MSG_NOTICE([netapp LDFLAGS: $LIBNETAPP_LDFLAGS])
	fi

	if test "x$LIBNETAPP_LIBS" = "x"
	then
		LIBNETAPP_LIBS="$PTHREAD_LIBS -lxml -ladt -lssl -lm -lcrypto -lz"
	fi
	AC_MSG_NOTICE([netapp LIBS: $LIBNETAPP_LIBS])

	AC_CHECK_LIB(netapp, na_server_invoke_elem,
		[with_libnetapp="yes"],
		[with_libnetapp="no (symbol na_server_invoke_elem not found)"],
		[$LIBNETAPP_LIBS])
	LIBNETAPP_LIBS="-lnetapp $LIBNETAPP_LIBS"
fi

CPPFLAGS="$SAVE_CPPFLAGS"
LDFLAGS="$SAVE_LDFLAGS"

if test "x$with_libnetapp" = "xyes"
then
	AC_DEFINE(HAVE_LIBNETAPP, 1, [Define to 1 if you have the netapp library (-lnetapp).])
fi

AC_SUBST(LIBNETAPP_CPPFLAGS)
AC_SUBST(LIBNETAPP_LDFLAGS)
AC_SUBST(LIBNETAPP_LIBS)
AM_CONDITIONAL(BUILD_WITH_LIBNETAPP, test "x$with_libnetapp" = "xyes")
# }}}

# --with-libnetsnmp {{{
with_snmp_config="net-snmp-config"
with_snmp_cflags=""
with_snmp_libs=""
AC_ARG_WITH(libnetsnmp, [AS_HELP_STRING([--with-libnetsnmp@<:@=PREFIX@:>@], [Path to the Net-SNMPD library.])],
[
	if test "x$withval" = "xno"
	then
		with_libnetsnmp="no"
	else if test "x$withval" = "xyes"
	then
		with_libnetsnmp="yes"
	else
		if test -x "$withval"
		then
			with_snmp_config="$withval"
			with_libnetsnmp="yes"
		else
			with_snmp_config="$withval/bin/net-snmp-config"
			with_libnetsnmp="yes"
		fi
	fi; fi
],
[with_libnetsnmp="yes"])
if test "x$with_libnetsnmp" = "xyes"
then
	with_snmp_cflags=`$with_snmp_config --cflags 2>/dev/null`
	snmp_config_status=$?

	if test $snmp_config_status -ne 0
	then
		with_libnetsnmp="no ($with_snmp_config failed)"
	else
		SAVE_CPPFLAGS="$CPPFLAGS"
		CPPFLAGS="$CPPFLAGS $with_snmp_cflags"

		AC_CHECK_HEADERS(net-snmp/net-snmp-config.h, [], [with_libnetsnmp="no (net-snmp/net-snmp-config.h not found)"])

		CPPFLAGS="$SAVE_CPPFLAGS"
	fi
fi
if test "x$with_libnetsnmp" = "xyes"
then
	with_snmp_libs=`$with_snmp_config --libs 2>/dev/null`
	snmp_config_status=$?

	if test $snmp_config_status -ne 0
	then
		with_libnetsnmp="no ($with_snmp_config failed)"
	else
		AC_CHECK_LIB(netsnmp, init_snmp,
		[with_libnetsnmp="yes"],
		[with_libnetsnmp="no (libnetsnmp not found)"],
		[$with_snmp_libs])
	fi
fi
if test "x$with_libnetsnmp" = "xyes"
then
	BUILD_WITH_LIBSNMP_CFLAGS="$with_snmp_cflags"
	BUILD_WITH_LIBSNMP_LIBS="$with_snmp_libs"
	AC_SUBST(BUILD_WITH_LIBSNMP_CFLAGS)
	AC_SUBST(BUILD_WITH_LIBSNMP_LIBS)
fi
AM_CONDITIONAL(BUILD_WITH_LIBNETSNMP, test "x$with_libnetsnmp" = "xyes")
# }}}

# --with-liboconfig {{{
with_own_liboconfig="no"
liboconfig_LDFLAGS="$LDFLAGS"
liboconfig_CPPFLAGS="$CPPFLAGS"
AC_ARG_WITH(liboconfig, [AS_HELP_STRING([--with-liboconfig@<:@=PREFIX@:>@], [Path to liboconfig.])],
[
	if test "x$withval" != "xno" && test "x$withval" != "xyes"
	then
		if test -d "$withval/lib"
		then
			liboconfig_LDFLAGS="$LDFLAGS -L$withval/lib"
		fi
		if test -d "$withval/include"
		then
			liboconfig_CPPFLAGS="$CPPFLAGS -I$withval/include"
		fi
	fi
	if test "x$withval" = "xno"
	then
		AC_MSG_ERROR("liboconfig is required")
	fi
],
[
	with_liboconfig="yes"
])

save_LDFLAGS="$LDFLAGS"
save_CPPFLAGS="$CPPFLAGS"
LDFLAGS="$liboconfig_LDFLAGS"
CPPFLAGS="$liboconfig_CPPFLAGS"
AC_CHECK_LIB(oconfig, oconfig_parse_fh,
[
	with_liboconfig="yes"
	with_own_liboconfig="no"
],
[
	with_liboconfig="yes"
	with_own_liboconfig="yes"
	LDFLAGS="$save_LDFLAGS"
	CPPFLAGS="$save_CPPFLAGS"
])

AM_CONDITIONAL(BUILD_WITH_OWN_LIBOCONFIG, test "x$with_own_liboconfig" = "xyes")
if test "x$with_own_liboconfig" = "xyes"
then
	with_liboconfig="yes (shipped version)"
fi
# }}}

# --with-liboping {{{
AC_ARG_WITH(liboping, [AS_HELP_STRING([--with-liboping@<:@=PREFIX@:>@], [Path to liboping.])],
[
 if test "x$withval" = "xyes"
 then
	 with_liboping="yes"
 else if test "x$withval" = "xno"
 then
	 with_liboping="no"
 else
	 with_liboping="yes"
	 LIBOPING_CPPFLAGS="$LIBOPING_CPPFLAGS -I$withval/include"
	 LIBOPING_LDFLAGS="$LIBOPING_LDFLAGS -L$withval/lib"
 fi; fi
],
[with_liboping="yes"])

SAVE_CPPFLAGS="$CPPFLAGS"
SAVE_LDFLAGS="$LDFLAGS"

CPPFLAGS="$CPPFLAGS $LIBOPING_CPPFLAGS"
LDFLAGS="$LDFLAGS $LIBOPING_LDFLAGS"

if test "x$with_liboping" = "xyes"
then
	if test "x$LIBOPING_CPPFLAGS" != "x"
	then
		AC_MSG_NOTICE([liboping CPPFLAGS: $LIBOPING_CPPFLAGS])
	fi
	AC_CHECK_HEADERS(oping.h,
	[with_liboping="yes"],
	[with_liboping="no (oping.h not found)"])
fi
if test "x$with_liboping" = "xyes"
then
	if test "x$LIBOPING_LDFLAGS" != "x"
	then
		AC_MSG_NOTICE([liboping LDFLAGS: $LIBOPING_LDFLAGS])
	fi
	AC_CHECK_LIB(oping, ping_construct,
	[with_liboping="yes"],
	[with_liboping="no (symbol 'ping_construct' not found)"])
fi

CPPFLAGS="$SAVE_CPPFLAGS"
LDFLAGS="$SAVE_LDFLAGS"

if test "x$with_liboping" = "xyes"
then
	BUILD_WITH_LIBOPING_CPPFLAGS="$LIBOPING_CPPFLAGS"
	BUILD_WITH_LIBOPING_LDFLAGS="$LIBOPING_LDFLAGS"
	AC_SUBST(BUILD_WITH_LIBOPING_CPPFLAGS)
	AC_SUBST(BUILD_WITH_LIBOPING_LDFLAGS)
fi
AM_CONDITIONAL(BUILD_WITH_LIBOPING, test "x$with_liboping" = "xyes")
# }}}

# --with-oracle {{{
with_oracle_cppflags=""
with_oracle_libs=""
AC_ARG_WITH(oracle, [AS_HELP_STRING([--with-oracle@<:@=ORACLE_HOME@:>@], [Path to Oracle.])],
[
	if test "x$withval" = "xyes"
	then
		if test "x$ORACLE_HOME" = "x"
		then
			AC_MSG_WARN([Use of the Oracle library has been forced, but the environment variable ORACLE_HOME is not set.])
		fi
		with_oracle="yes"
	else if test "x$withval" = "xno"
	then
		with_oracle="no"
	else
		with_oracle="yes"
		ORACLE_HOME="$withval"
	fi; fi
],
[
	if test "x$ORACLE_HOME" = "x"
	then
		with_oracle="no (ORACLE_HOME is not set)"
	else
		with_oracle="yes"
	fi
])
if test "x$ORACLE_HOME" != "x"
then
	with_oracle_cppflags="-I$ORACLE_HOME/rdbms/public"

	if test -e "$ORACLE_HOME/lib/ldflags"
	then
		with_oracle_libs=`cat "$ORACLE_HOME/lib/ldflags"`
	fi
	#with_oracle_libs="-L$ORACLE_HOME/lib $with_oracle_libs -lclntsh"
	with_oracle_libs="-L$ORACLE_HOME/lib -lclntsh"
fi
if test "x$with_oracle" = "xyes"
then
	SAVE_CPPFLAGS="$CPPFLAGS"
	CPPFLAGS="$CPPFLAGS $with_oracle_cppflags"

	AC_CHECK_HEADERS(oci.h, [with_oracle="yes"], [with_oracle="no (oci.h not found)"])

	CPPFLAGS="$SAVE_CPPFLAGS"
fi
if test "x$with_oracle" = "xyes"
then
	SAVE_CPPFLAGS="$CPPFLAGS"
	SAVE_LIBS="$LIBS"
	CPPFLAGS="$CPPFLAGS $with_oracle_cppflags"
	LIBS="$LIBS $with_oracle_libs"

	AC_CHECK_FUNC(OCIEnvCreate, [with_oracle="yes"], [with_oracle="no (Symbol 'OCIEnvCreate' not found)"])

	CPPFLAGS="$SAVE_CPPFLAGS"
	LIBS="$SAVE_LIBS"
fi
if test "x$with_oracle" = "xyes"
then
	BUILD_WITH_ORACLE_CPPFLAGS="$with_oracle_cppflags"
	BUILD_WITH_ORACLE_LIBS="$with_oracle_libs"
	AC_SUBST(BUILD_WITH_ORACLE_CPPFLAGS)
	AC_SUBST(BUILD_WITH_ORACLE_LIBS)
fi
# }}}

# --with-libowcapi {{{
with_libowcapi_cppflags=""
with_libowcapi_ldflags=""
AC_ARG_WITH(libowcapi, [AS_HELP_STRING([--with-libowcapi@<:@=PREFIX@:>@], [Path to libowcapi.])],
[
	if test "x$withval" != "xno" && test "x$withval" != "xyes"
	then
		with_libowcapi_cppflags="-I$withval/include"
		with_libowcapi_ldflags="-L$withval/lib"
		with_libowcapi="yes"
	else
		with_libowcapi="$withval"
	fi
],
[
	with_libowcapi="yes"
])
if test "x$with_libowcapi" = "xyes"
then
	SAVE_CPPFLAGS="$CPPFLAGS"
	CPPFLAGS="$CPPFLAGS $with_libowcapi_cppflags"

	AC_CHECK_HEADERS(owcapi.h, [with_libowcapi="yes"], [with_libowcapi="no (owcapi.h not found)"])

	CPPFLAGS="$SAVE_CPPFLAGS"
fi
if test "x$with_libowcapi" = "xyes"
then
	SAVE_LDFLAGS="$LDFLAGS"
	SAVE_CPPFLAGS="$CPPFLAGS"
	LDFLAGS="$LDFLAGS $with_libowcapi_ldflags"
	CPPFLAGS="$with_libowcapi_cppflags"

	AC_CHECK_LIB(owcapi, OW_get, [with_libowcapi="yes"], [with_libowcapi="no (libowcapi not found)"])

	LDFLAGS="$SAVE_LDFLAGS"
	CPPFLAGS="$SAVE_CPPFLAGS"
fi
if test "x$with_libowcapi" = "xyes"
then
	BUILD_WITH_LIBOWCAPI_CPPFLAGS="$with_libowcapi_cppflags"
	BUILD_WITH_LIBOWCAPI_LDFLAGS="$with_libowcapi_ldflags"
	BUILD_WITH_LIBOWCAPI_LIBS="-lowcapi"
	AC_SUBST(BUILD_WITH_LIBOWCAPI_CPPFLAGS)
	AC_SUBST(BUILD_WITH_LIBOWCAPI_LDFLAGS)
	AC_SUBST(BUILD_WITH_LIBOWCAPI_LIBS)
fi
# }}}

# --with-libpcap {{{
AC_ARG_WITH(libpcap, [AS_HELP_STRING([--with-libpcap@<:@=PREFIX@:>@], [Path to libpcap.])],
[
	if test "x$withval" != "xno" && test "x$withval" != "xyes"
	then
		LDFLAGS="$LDFLAGS -L$withval/lib"
		CPPFLAGS="$CPPFLAGS -I$withval/include"
		with_libpcap="yes"
	else
		with_libpcap="$withval"
	fi
],
[
	with_libpcap="yes"
])
if test "x$with_libpcap" = "xyes"
then
	AC_CHECK_LIB(pcap, pcap_open_live,
	[
		AC_DEFINE(HAVE_LIBPCAP, 1, [Define to 1 if you have the pcap library (-lpcap).])
	], [with_libpcap="no (libpcap not found)"])
fi
if test "x$with_libpcap" = "xyes"
then
	AC_CHECK_HEADERS(pcap.h,,
			 [with_libpcap="no (pcap.h not found)"])
fi
if test "x$with_libpcap" = "xyes"
then
	AC_CACHE_CHECK([whether libpcap has PCAP_ERROR_IFACE_NOT_UP],
		       [c_cv_libpcap_have_pcap_error_iface_not_up],
		       AC_COMPILE_IFELSE([AC_LANG_PROGRAM(
[[[
#include <pcap.h>
]]],
[[[
  int val = PCAP_ERROR_IFACE_NOT_UP;
  return(val);
]]]
		       )],
		       [c_cv_libpcap_have_pcap_error_iface_not_up="yes"],
		       [c_cv_libpcap_have_pcap_error_iface_not_up="no"]))
fi
if test "x$c_cv_libpcap_have_pcap_error_iface_not_up" != "xyes"
then
		with_libpcap="no (pcap.h misses PCAP_ERROR_IFACE_NOT_UP)"
fi
AM_CONDITIONAL(BUILD_WITH_LIBPCAP, test "x$with_libpcap" = "xyes")
# }}}

# --with-libperl {{{
perl_interpreter="perl"
AC_ARG_WITH(libperl, [AS_HELP_STRING([--with-libperl@<:@=PREFIX@:>@], [Path to libperl.])],
[
	if test -f "$withval" && test -x "$withval"
	then
		perl_interpreter="$withval"
		with_libperl="yes"
	else if test "x$withval" != "xno" && test "x$withval" != "xyes"
	then
		LDFLAGS="$LDFLAGS -L$withval/lib"
		CPPFLAGS="$CPPFLAGS -I$withval/include"
		perl_interpreter="$withval/bin/perl"
		with_libperl="yes"
	else
		with_libperl="$withval"
	fi; fi
],
[
	with_libperl="yes"
])

AC_MSG_CHECKING([for perl])
perl_interpreter=`which "$perl_interpreter" 2> /dev/null`
if test -x "$perl_interpreter"
then
	AC_MSG_RESULT([yes ($perl_interpreter)])
else
	perl_interpreter=""
	AC_MSG_RESULT([no])
fi

AC_SUBST(PERL, "$perl_interpreter")

if test "x$with_libperl" = "xyes" \
	&& test -n "$perl_interpreter"
then
  SAVE_CFLAGS="$CFLAGS"
  SAVE_LIBS="$LIBS"
dnl ARCHFLAGS="" -> disable multi -arch on OSX (see Config_heavy.pl:fetch_string)
  PERL_CFLAGS=`ARCHFLAGS="" $perl_interpreter -MExtUtils::Embed -e perl_inc`
  PERL_LIBS=`ARCHFLAGS="" $perl_interpreter -MExtUtils::Embed -e ldopts`
  CFLAGS="$CFLAGS $PERL_CFLAGS"
  LIBS="$LIBS $PERL_LIBS"

  AC_CACHE_CHECK([for libperl],
    [c_cv_have_libperl],
    AC_LINK_IFELSE([AC_LANG_PROGRAM(
[[[
#define PERL_NO_GET_CONTEXT
#include <EXTERN.h>
#include <perl.h>
#include <XSUB.h>
]]],
[[[
       dTHX;
       load_module (PERL_LOADMOD_NOIMPORT,
			 newSVpv ("Collectd::Plugin::FooBar", 24),
			 Nullsv);
]]]
      )],
      [c_cv_have_libperl="yes"],
      [c_cv_have_libperl="no"]
    )
  )

  if test "x$c_cv_have_libperl" = "xyes"
  then
	  AC_DEFINE(HAVE_LIBPERL, 1, [Define if libperl is present and usable.])
	  AC_SUBST(PERL_CFLAGS)
	  AC_SUBST(PERL_LIBS)
  else
	  with_libperl="no"
  fi

  CFLAGS="$SAVE_CFLAGS"
  LIBS="$SAVE_LIBS"
else if test -z "$perl_interpreter"; then
  with_libperl="no (no perl interpreter found)"
  c_cv_have_libperl="no"
fi; fi
AM_CONDITIONAL(BUILD_WITH_LIBPERL, test "x$with_libperl" = "xyes")

if test "x$with_libperl" = "xyes"
then
	SAVE_CFLAGS="$CFLAGS"
	SAVE_LIBS="$LIBS"
	CFLAGS="$CFLAGS $PERL_CFLAGS"
	LIBS="$LIBS $PERL_LIBS"

	AC_CACHE_CHECK([if perl supports ithreads],
		[c_cv_have_perl_ithreads],
		AC_LINK_IFELSE([AC_LANG_PROGRAM(
[[[
#include <EXTERN.h>
#include <perl.h>
#include <XSUB.h>

#if !defined(USE_ITHREADS)
# error "Perl does not support ithreads!"
#endif /* !defined(USE_ITHREADS) */
]]],
[[[ ]]]
			)],
			[c_cv_have_perl_ithreads="yes"],
			[c_cv_have_perl_ithreads="no"]
		)
	)

	if test "x$c_cv_have_perl_ithreads" = "xyes"
	then
		AC_DEFINE(HAVE_PERL_ITHREADS, 1, [Define if Perl supports ithreads.])
	fi

	CFLAGS="$SAVE_CFLAGS"
	LIBS="$SAVE_LIBS"
fi

if test "x$with_libperl" = "xyes"
then
	SAVE_CFLAGS="$CFLAGS"
	SAVE_LIBS="$LIBS"
	# trigger an error if Perl_load_module*() uses __attribute__nonnull__(3)
	# (see issues #41 and #42)
	CFLAGS="$CFLAGS $PERL_CFLAGS -Wall -Werror"
	LIBS="$LIBS $PERL_LIBS"

	AC_CACHE_CHECK([for broken Perl_load_module()],
		[c_cv_have_broken_perl_load_module],
		AC_LINK_IFELSE([AC_LANG_PROGRAM(
[[[
#define PERL_NO_GET_CONTEXT
#include <EXTERN.h>
#include <perl.h>
#include <XSUB.h>
]]],
[[[
			 dTHX;
			 load_module (PERL_LOADMOD_NOIMPORT,
			     newSVpv ("Collectd::Plugin::FooBar", 24),
			     Nullsv);
]]]
			)],
			[c_cv_have_broken_perl_load_module="no"],
			[c_cv_have_broken_perl_load_module="yes"]
		)
	)

	CFLAGS="$SAVE_CFLAGS"
	LIBS="$SAVE_LIBS"
fi
AM_CONDITIONAL(HAVE_BROKEN_PERL_LOAD_MODULE,
		test "x$c_cv_have_broken_perl_load_module" = "xyes")

if test "x$with_libperl" = "xyes"
then
	SAVE_CFLAGS="$CFLAGS"
	SAVE_LIBS="$LIBS"
	CFLAGS="$CFLAGS $PERL_CFLAGS"
	LIBS="$LIBS $PERL_LIBS"

	AC_CHECK_MEMBER(
		[struct mgvtbl.svt_local],
		[have_struct_mgvtbl_svt_local="yes"],
		[have_struct_mgvtbl_svt_local="no"],
		[
#include <EXTERN.h>
#include <perl.h>
#include <XSUB.h>
		])

	if test "x$have_struct_mgvtbl_svt_local" = "xyes"
	then
		AC_DEFINE(HAVE_PERL_STRUCT_MGVTBL_SVT_LOCAL, 1,
				  [Define if Perl's struct mgvtbl has member svt_local.])
	fi

	CFLAGS="$SAVE_CFLAGS"
	LIBS="$SAVE_LIBS"
fi
# }}}

# --with-libpq {{{
with_pg_config="pg_config"
with_libpq_includedir=""
with_libpq_libdir=""
with_libpq_cppflags=""
with_libpq_ldflags=""
AC_ARG_WITH(libpq, [AS_HELP_STRING([--with-libpq@<:@=PREFIX@:>@],
	[Path to libpq.])],
[
	if test "x$withval" = "xno"
	then
		with_libpq="no"
	else if test "x$withval" = "xyes"
	then
		with_libpq="yes"
	else
		if test -f "$withval" && test -x "$withval";
		then
			with_pg_config="$withval"
		else if test -x "$withval/bin/pg_config"
		then
			with_pg_config="$withval/bin/pg_config"
		fi; fi
		with_libpq="yes"
	fi; fi
],
[
	with_libpq="yes"
])
if test "x$with_libpq" = "xyes"
then
	with_libpq_includedir=`$with_pg_config --includedir 2> /dev/null`
	pg_config_status=$?

	if test $pg_config_status -eq 0
	then
		if test -n "$with_libpq_includedir"; then
			for dir in $with_libpq_includedir; do
				with_libpq_cppflags="$with_libpq_cppflags -I$dir"
			done
		fi
	else
		AC_MSG_WARN([$with_pg_config returned with status $pg_config_status])
	fi

	SAVE_CPPFLAGS="$CPPFLAGS"
	CPPFLAGS="$CPPFLAGS $with_libpq_cppflags"

	AC_CHECK_HEADERS(libpq-fe.h, [],
		[with_libpq="no (libpq-fe.h not found)"], [])

	CPPFLAGS="$SAVE_CPPFLAGS"
fi
if test "x$with_libpq" = "xyes"
then
	with_libpq_libdir=`$with_pg_config --libdir 2> /dev/null`
	pg_config_status=$?

	if test $pg_config_status -eq 0
	then
		if test -n "$with_libpq_libdir"; then
			for dir in $with_libpq_libdir; do
				with_libpq_ldflags="$with_libpq_ldflags -L$dir"
			done
		fi
	else
		AC_MSG_WARN([$with_pg_config returned with status $pg_config_status])
	fi

	SAVE_LDFLAGS="$LDFLAGS"
	LDFLAGS="$LDFLAGS $with_libpq_ldflags"

	AC_CHECK_LIB(pq, PQconnectdb,
		[with_libpq="yes"],
		[with_libpq="no (symbol 'PQconnectdb' not found)"])

	AC_CHECK_LIB(pq, PQserverVersion,
		[with_libpq="yes"],
		[with_libpq="no (symbol 'PQserverVersion' not found)"])

	LDFLAGS="$SAVE_LDFLAGS"
fi
if test "x$with_libpq" = "xyes"
then
	BUILD_WITH_LIBPQ_CPPFLAGS="$with_libpq_cppflags"
	BUILD_WITH_LIBPQ_LDFLAGS="$with_libpq_ldflags"
	AC_SUBST(BUILD_WITH_LIBPQ_CPPFLAGS)
	AC_SUBST(BUILD_WITH_LIBPQ_LDFLAGS)
fi
AM_CONDITIONAL(BUILD_WITH_LIBPQ, test "x$with_libpq" = "xyes")
# }}}

# --with-libprotobuf {{{
with_libprotobuf_cppflags=""
with_libprotobuf_ldflags=""
AC_ARG_WITH([libprotobuf], [AS_HELP_STRING([--with-libprotobuf@<:@=PREFIX@:>@], [Path to libprotobuf.])],
  [
    if test "x$withval" != "xno" && test "x$withval" != "xyes"
    then
      with_libprotobuf_cppflags="-I$withval/include"
      with_libprotobuf_ldflags="-L$withval/lib"
      with_libprotobuf="yes"
    fi
    if test "x$withval" = "xno"
    then
      with_libprotobuf="no (disabled on command line)"
    fi
  ],
  [withval="yes"]
)
if test "x$withval" = "xyes"
then
PKG_CHECK_MODULES([PROTOBUF], [protobuf],
  [with_libprotobuf="yes"],
  [with_libprotobuf="no (pkg-config could not find libprotobuf)"]
)
fi

if test "x$withval" != "xno"
then
  SAVE_LDFLAGS="$LDFLAGS"
  SAVE_LIBS="$LIBS"
  LDFLAGS="$with_libprotobuf_ldflags"
  LIBS="$PROTOBUF_LIBS $LIBS"
  AC_LANG_PUSH([C++])
  AC_CHECK_LIB([protobuf], [main],
    [
      SAVE_CPPFLAGS="$CPPFLAGS"
      CPPFLAGS="$with_libprotobuf_cppflags $PROTOBUF_CFLAGS"
      if test "x$PROTOBUF_LIBS" = "x"
      then
        PROTOBUF_LIBS="-lprotobuf"
      fi
      AC_CHECK_HEADERS([google/protobuf/util/time_util.h],
        [with_libprotobuf="yes"],
        [with_libprotobuf="no (<google/protobuf/util/time_util.h> not found)"]
      )
      CPPFLAGS="$SAVE_CPPFLAGS"
    ],
    [with_libprotobuf="no (libprotobuf not found)"]
  )
  AC_LANG_POP([C++])
  LDFLAGS="$SAVE_LDFLAGS"
  LIBS="$SAVE_LIBS"
fi
BUILD_WITH_LIBPROTOBUF_CPPFLAGS="$with_libprotobuf_cppflags $PROTOBUF_CFLAGS"
BUILD_WITH_LIBPROTOBUF_LDFLAGS="$with_libprotobuf_ldflags"
BUILD_WITH_LIBPROTOBUF_LIBS="$PROTOBUF_LIBS"
AC_SUBST([BUILD_WITH_LIBPROTOBUF_CPPFLAGS])
AC_SUBST([BUILD_WITH_LIBPROTOBUF_LDFLAGS])
AC_SUBST([BUILD_WITH_LIBPROTOBUF_LIBS])
# }}}

# --with-libprotobuf-c {{{
with_libprotobuf_c_cppflags=""
with_libprotobuf_c_ldflags=""
AC_ARG_WITH([libprotobuf-c], [AS_HELP_STRING([--with-libprotobuf-c@<:@=PREFIX@:>@], [Path to libprotobuf-c.])],
  [
    if test "x$withval" != "xno" && test "x$withval" != "xyes"
    then
      with_libprotobuf_c_cppflags="-I$withval/include"
      with_libprotobuf_c_ldflags="-L$withval/lib"
      with_libprotobuf_c="yes"
    fi
    if test "x$withval" = "xno"
    then
      with_libprotobuf_c="no (disabled on command line)"
    fi
  ],
  [withval="yes"]
)
if test "x$withval" = "xyes"
then
PKG_CHECK_MODULES([PROTOBUF_C], [libprotobuf-c],
  [with_libprotobuf_c="yes"],
  [with_libprotobuf_c="no (pkg-config could not find libprotobuf-c)"]
)
fi

if test "x$withval" != "xno"
then
  SAVE_LDFLAGS="$LDFLAGS"
  SAVE_LIBS="$LIBS"
  LDFLAGS="$with_libprotobuf_c_ldflags"
  LIBS="$PROTOBUF_C_LIBS $LIBS"
  AC_CHECK_LIB([protobuf-c], [protobuf_c_message_pack],
    [
      SAVE_CPPFLAGS="$CPPFLAGS"
      CPPFLAGS="$with_libprotobuf_c_cppflags $PROTOBUF_C_CFLAGS"
      if test "x$PROTOBUF_C_LIBS" = "x"
      then
        PROTOBUF_C_LIBS="-lprotobuf-c"
      fi
      AC_CHECK_HEADERS([protobuf-c/protobuf-c.h google/protobuf-c/protobuf-c.h],
        [
          with_libprotobuf_c="yes"
          break
        ],
        [with_libprotobuf_c="no (<protobuf-c.h> not found)"]
      )
      CPPFLAGS="$SAVE_CPPFLAGS"
    ],
    [with_libprotobuf_c="no (libprotobuf-c not found)"]
  )
  LDFLAGS="$SAVE_LDFLAGS"
  LIBS="$SAVE_LIBS"
fi
BUILD_WITH_LIBPROTOBUF_C_CPPFLAGS="$with_libprotobuf_c_cppflags $PROTOBUF_C_CFLAGS"
BUILD_WITH_LIBPROTOBUF_C_LDFLAGS="$with_libprotobuf_c_ldflags"
BUILD_WITH_LIBPROTOBUF_C_LIBS="$PROTOBUF_C_LIBS"
AC_SUBST([BUILD_WITH_LIBPROTOBUF_C_CPPFLAGS])
AC_SUBST([BUILD_WITH_LIBPROTOBUF_C_LDFLAGS])
AC_SUBST([BUILD_WITH_LIBPROTOBUF_C_LIBS])
# }}}

# --with-libpython {{{
AC_ARG_VAR([LIBPYTHON_CPPFLAGS], [Preprocessor flags for libpython])
AC_ARG_VAR([LIBPYTHON_LDFLAGS], [Linker flags for libpython])
AC_ARG_VAR([LIBPYTHON_LIBS], [Libraries for libpython])

AC_ARG_WITH([libpython],
  [AS_HELP_STRING([--with-libpython],
    [if we should build with libpython @<:@default=yes@:>@])
  ],
  [with_libpython="$withval"],
  [with_libpython="check"]
)
if test "$with_libpython" != "no"; then
  if test "$LIBPYTHON_CPPFLAGS" = "" && test "$LIBPYTHON_LDFLAGS" = ""; then
    AC_ARG_VAR([PYTHON_CONFIG], [path to python-config])
    AC_PATH_PROGS([PYTHON_CONFIG],
      [python3-config python2-config python-config]
    )
    if test "$PYTHON_CONFIG" = ""; then
      if test "$with_libpython" = "yes"; then
        AC_MSG_ERROR([Unable to find python-config])
      fi
      with_libpython="no"
    fi
  fi
fi

if test "$PYTHON_CONFIG" != ""; then
  LIBPYTHON_CPPFLAGS="`${PYTHON_CONFIG} --includes`"
  if test $? -ne 0; then
    with_libpython="no"
  fi
  LIBPYTHON_LDFLAGS="`${PYTHON_CONFIG} --ldflags`"
  if test $? -ne 0; then
    with_libpython="no"
  fi
  LIBPYTHON_LIBS="`${PYTHON_CONFIG} --libs`"
  if test $? -ne 0; then
    with_libpython="no"
  fi
fi

if test "$with_libpython" != "xno"; then
  SAVE_CPPFLAGS="$CPPFLAGS"
  SAVE_LDFLAGS="$LDFLAGS"
  SAVE_LIBS="$LIBS"
  CPPFLAGS="$LIBPYTHON_CPPFLAGS $CPPFLAGS"
  LDFLAGS="$LIBPYTHON_LDFLAGS $LDFLAGS"
  LIBS="$LIBPYTHON_LIBS $LIBS"
  AC_CHECK_HEADERS([Python.h],
    [
      AC_MSG_CHECKING([for libpython])
      AC_LINK_IFELSE([AC_LANG_PROGRAM(
          [[#include <Python.h>]],
          [[Py_Initialize();]])
        ],
        [with_libpython="yes"],
        [with_libpython="no"]
      )
      AC_MSG_RESULT([$with_libpython])
    ],
    [with_libpython="no"]
  )
  CPPFLAGS="$SAVE_CPPFLAGS"
  LDFLAGS="$SAVE_LDFLAGS"
  LIBS="$SAVE_LIBS"
fi
# }}} --with-libpython

# --with-librabbitmq {{{
with_librabbitmq_cppflags=""
with_librabbitmq_ldflags=""
AC_ARG_WITH(librabbitmq, [AS_HELP_STRING([--with-librabbitmq@<:@=PREFIX@:>@], [Path to librabbitmq.])],
[
	if test "x$withval" != "xno" && test "x$withval" != "xyes"
	then
		with_librabbitmq_cppflags="-I$withval/include"
		with_librabbitmq_ldflags="-L$withval/lib"
		with_librabbitmq="yes"
	else
		with_librabbitmq="$withval"
	fi
],
[
	with_librabbitmq="yes"
])
SAVE_CPPFLAGS="$CPPFLAGS"
SAVE_LDFLAGS="$LDFLAGS"
CPPFLAGS="$CPPFLAGS $with_librabbitmq_cppflags"
LDFLAGS="$LDFLAGS $with_librabbitmq_ldflags"
if test "x$with_librabbitmq" = "xyes"
then
	AC_CHECK_HEADERS(amqp.h, [with_librabbitmq="yes"], [with_librabbitmq="no (amqp.h not found)"])
fi
if test "x$with_librabbitmq" = "xyes"
then
	# librabbitmq up to version 0.9.1 provides "library_errno", later
	# versions use "library_error". The library does not provide a version
	# macro :( Use "AC_CHECK_MEMBERS" (plural) for automatic defines.
	AC_CHECK_MEMBERS([amqp_rpc_reply_t.library_errno],,,
			 [
#if HAVE_STDLIB_H
# include <stdlib.h>
#endif
#if HAVE_STDIO_H
# include <stdio.h>
#endif
#if HAVE_STDINT_H
# include <stdint.h>
#endif
#if HAVE_INTTYPES_H
# include <inttypes.h>
#endif
#include <amqp.h>
                         ])
fi
if test "x$with_librabbitmq" = "xyes"
then
	AC_CHECK_LIB(rabbitmq, amqp_basic_publish, [with_librabbitmq="yes"], [with_librabbitmq="no (Symbol 'amqp_basic_publish' not found)"])
fi
if test "x$with_librabbitmq" = "xyes"
then
	BUILD_WITH_LIBRABBITMQ_CPPFLAGS="$with_librabbitmq_cppflags"
	BUILD_WITH_LIBRABBITMQ_LDFLAGS="$with_librabbitmq_ldflags"
	BUILD_WITH_LIBRABBITMQ_LIBS="-lrabbitmq"
	AC_SUBST(BUILD_WITH_LIBRABBITMQ_CPPFLAGS)
	AC_SUBST(BUILD_WITH_LIBRABBITMQ_LDFLAGS)
	AC_SUBST(BUILD_WITH_LIBRABBITMQ_LIBS)
	AC_DEFINE(HAVE_LIBRABBITMQ, 1, [Define if librabbitmq is present and usable.])
fi
CPPFLAGS="$SAVE_CPPFLAGS"
LDFLAGS="$SAVE_LDFLAGS"
AM_CONDITIONAL(BUILD_WITH_LIBRABBITMQ, test "x$with_librabbitmq" = "xyes")

with_amqp_tcp_socket="no"
if test "x$with_librabbitmq" = "xyes"
then
	SAVE_CPPFLAGS="$CPPFLAGS"
	SAVE_LDFLAGS="$LDFLAGS"
	SAVE_LIBS="$LIBS"
	CPPFLAGS="$CPPFLAGS $with_librabbitmq_cppflags"
	LDFLAGS="$LDFLAGS $with_librabbitmq_ldflags"
	LIBS="-lrabbitmq"

	AC_CHECK_HEADERS(amqp_tcp_socket.h amqp_socket.h)
	AC_CHECK_FUNC(amqp_tcp_socket_new, [with_amqp_tcp_socket="yes"], [with_amqp_tcp_socket="no"])
	if test "x$with_amqp_tcp_socket" = "xyes"
	then
		AC_DEFINE(HAVE_AMQP_TCP_SOCKET, 1,
				[Define if librabbitmq provides the new TCP socket interface.])
	fi

	AC_CHECK_DECLS(amqp_socket_close,
				[amqp_socket_close_decl="yes"], [amqp_socket_close_decl="no"],
				[[
#include <amqp.h>
#ifdef HAVE_AMQP_TCP_SOCKET_H
# include <amqp_tcp_socket.h>
#endif
#ifdef HAVE_AMQP_SOCKET_H
# include <amqp_socket.h>
#endif
				]])

	CPPFLAGS="$SAVE_CPPFLAGS"
	LDFLAGS="$SAVE_LDFLAGS"
	LIBS="$SAVE_LIBS"
fi
# }}}

# --with-librdkafka {{{
AC_ARG_WITH(librdkafka, [AS_HELP_STRING([--with-librdkafka@<:@=PREFIX@:>@], [Path to librdkafka.])],
[
  if test "x$withval" != "xno" && test "x$withval" != "xyes"
  then
    with_librdkafka_cppflags="-I$withval/include"
    with_librdkafka_ldflags="-L$withval/lib"
    with_librdkafka_rpath="$withval/lib"
    with_librdkafka="yes"
  else
    with_librdkafka="$withval"
  fi
],
[
  with_librdkafka="yes"
])
SAVE_CPPFLAGS="$CPPFLAGS"
SAVE_LDFLAGS="$LDFLAGS"

CPPFLAGS="$CPPFLAGS $with_librdkafka_cppflags"
LDFLAGS="$LDFLAGS $with_librdkafka_ldflags"

if test "x$with_librdkafka" = "xyes"
then
	AC_CHECK_HEADERS(librdkafka/rdkafka.h, [with_librdkafka="yes"], [with_librdkafka="no (librdkafka/rdkafka.h not found)"])
fi

if test "x$with_librdkafka" = "xyes"
then
	AC_CHECK_LIB(rdkafka, rd_kafka_new, [with_librdkafka="yes"], [with_librdkafka="no (Symbol 'rd_kafka_new' not found)"])
  AC_CHECK_LIB(rdkafka, rd_kafka_conf_set_log_cb, [with_librdkafka_log_cb="yes"], [with_librdkafka_log_cb="no"])
  AC_CHECK_LIB(rdkafka, rd_kafka_set_logger, [with_librdkafka_logger="yes"], [with_librdkafka_logger="no"])
fi
if test "x$with_librdkafka" = "xyes"
then
	BUILD_WITH_LIBRDKAFKA_CPPFLAGS="$with_librdkafka_cppflags"
	BUILD_WITH_LIBRDKAFKA_LDFLAGS="$with_librdkafka_ldflags"
	if test "x$with_librdkafka_rpath" != "x"
	then
		BUILD_WITH_LIBRDKAFKA_LIBS="-Wl,-rpath,$with_librdkafka_rpath -lrdkafka"
	else
		BUILD_WITH_LIBRDKAFKA_LIBS="-lrdkafka"
	fi
	AC_SUBST(BUILD_WITH_LIBRDKAFKA_CPPFLAGS)
	AC_SUBST(BUILD_WITH_LIBRDKAFKA_LDFLAGS)
	AC_SUBST(BUILD_WITH_LIBRDKAFKA_LIBS)
	AC_DEFINE(HAVE_LIBRDKAFKA, 1, [Define if librdkafka is present and usable.])
  if test "x$with_librdkafka_log_cb" = "xyes"
  then
        AC_DEFINE(HAVE_LIBRDKAFKA_LOG_CB, 1, [Define if librdkafka log facility is present and usable.])
  fi
  if test "x$with_librdkafka_logger" = "xyes"
  then
        AC_DEFINE(HAVE_LIBRDKAFKA_LOGGER, 1, [Define if librdkafka log facility is present and usable.])
  fi
fi
CPPFLAGS="$SAVE_CPPFLAGS"
LDFLAGS="$SAVE_LDFLAGS"
AM_CONDITIONAL(BUILD_WITH_LIBRDKAFKA, test "x$with_librdkafka" = "xyes")

# }}}

# --with-librouteros {{{
AC_ARG_WITH(librouteros, [AS_HELP_STRING([--with-librouteros@<:@=PREFIX@:>@], [Path to librouteros.])],
[
 if test "x$withval" = "xyes"
 then
	 with_librouteros="yes"
 else if test "x$withval" = "xno"
 then
	 with_librouteros="no"
 else
	 with_librouteros="yes"
	 LIBROUTEROS_CPPFLAGS="$LIBROUTEROS_CPPFLAGS -I$withval/include"
	 LIBROUTEROS_LDFLAGS="$LIBROUTEROS_LDFLAGS -L$withval/lib"
 fi; fi
],
[with_librouteros="yes"])

SAVE_CPPFLAGS="$CPPFLAGS"
SAVE_LDFLAGS="$LDFLAGS"

CPPFLAGS="$CPPFLAGS $LIBROUTEROS_CPPFLAGS"
LDFLAGS="$LDFLAGS $LIBROUTEROS_LDFLAGS"

if test "x$with_librouteros" = "xyes"
then
	if test "x$LIBROUTEROS_CPPFLAGS" != "x"
	then
		AC_MSG_NOTICE([librouteros CPPFLAGS: $LIBROUTEROS_CPPFLAGS])
	fi
	AC_CHECK_HEADERS(routeros_api.h,
	[with_librouteros="yes"],
	[with_librouteros="no (routeros_api.h not found)"])
fi
if test "x$with_librouteros" = "xyes"
then
	if test "x$LIBROUTEROS_LDFLAGS" != "x"
	then
		AC_MSG_NOTICE([librouteros LDFLAGS: $LIBROUTEROS_LDFLAGS])
	fi
	AC_CHECK_LIB(routeros, ros_interface,
	[with_librouteros="yes"],
	[with_librouteros="no (symbol 'ros_interface' not found)"])
fi

CPPFLAGS="$SAVE_CPPFLAGS"
LDFLAGS="$SAVE_LDFLAGS"

if test "x$with_librouteros" = "xyes"
then
	BUILD_WITH_LIBROUTEROS_CPPFLAGS="$LIBROUTEROS_CPPFLAGS"
	BUILD_WITH_LIBROUTEROS_LDFLAGS="$LIBROUTEROS_LDFLAGS"
	AC_SUBST(BUILD_WITH_LIBROUTEROS_CPPFLAGS)
	AC_SUBST(BUILD_WITH_LIBROUTEROS_LDFLAGS)
fi
AM_CONDITIONAL(BUILD_WITH_LIBROUTEROS, test "x$with_librouteros" = "xyes")
# }}}

# --with-librrd {{{
librrd_cflags=""
librrd_ldflags=""
librrd_threadsafe="no"
librrd_rrdc_update="no"
AC_ARG_WITH(librrd,
  [AS_HELP_STRING([--with-librrd@<:@=PREFIX@:>@], [Path to rrdtool.])],
  [
    if test "x$withval" != "xno" && test "x$withval" != "xyes"
    then
      librrd_cflags="-I$withval/include"
      librrd_ldflags="-L$withval/lib"
      with_librrd="yes"
    else
      with_librrd="$withval"
    fi
  ],
  [with_librrd="yes"]
)

if test "x$with_librrd" = "xyes"
then
  SAVE_LDFLAGS="$LDFLAGS"
  LDFLAGS="$LDFLAGS $librrd_ldflags"
  PKG_CHECK_MODULES([RRD], [librrd >= 1.6.0],
    [
      AC_CHECK_LIB([rrd], [rrd_update_r],
        [librrd_threadsafe="yes"],
        [:]
      )
      AC_CHECK_LIB([rrd], [rrdc_update],
        [librrd_rrdc_update="yes"],
        [:]
      )
    ],[:]
  )
  LDFLAGS="$SAVE_LDFLAGS"

  SAVE_CPPFLAGS="$CPPFLAGS"
  CPPFLAGS="$CPPFLAGS $RRD_CFLAGS $librrd_cflags"

  AC_CHECK_HEADERS([rrd.h],, [with_librrd="no (rrd.h not found)"])

  CPPFLAGS="$SAVE_CPPFLAGS"
fi

if test "x$with_librrd" = "xyes" && test "x$librrd_threadsafe" = "xno"
then
  SAVE_LDFLAGS="$LDFLAGS"
  LDFLAGS="$LDFLAGS $librrd_ldflags"

  AC_CHECK_LIB([rrd_th], [rrd_update_r],
    [
      librrd_ldflags="$librrd_ldflags -lrrd_th"
      librrd_threadsafe="yes"
      AC_CHECK_LIB([rrd_th], [rrdc_update],
        [librrd_rrdc_update="yes"],
        [:],
      )
    ],
    [:]
  )
  LDFLAGS="$SAVE_LDFLAGS"
fi

if test "x$with_librrd" = "xyes" && test "x$librrd_threadsafe" = "xno"
then
  SAVE_LDFLAGS="$LDFLAGS"
  LDFLAGS="$LDFLAGS $librrd_ldflags"

  AC_CHECK_LIB([rrd], [rrd_update],
    [
      librrd_ldflags="$librrd_ldflags -lrrd"
      AC_CHECK_LIB([rrd], [rrdc_update],
        [librrd_rrdc_update="yes"],
        [:]
      )
    ],
    [with_librrd="no (symbol 'rrd_update' not found)"]
  )
  LDFLAGS="$SAVE_LDFLAGS"
fi

if test "x$with_librrd" = "xyes"
then
  BUILD_WITH_LIBRRD_CFLAGS="$RRD_CFLAGS $librrd_cflags"
  BUILD_WITH_LIBRRD_LDFLAGS="$librrd_ldflags"
  BUILD_WITH_LIBRRD_LIBS="$RRD_LIBS"
  AC_SUBST(BUILD_WITH_LIBRRD_CFLAGS)
  AC_SUBST(BUILD_WITH_LIBRRD_LDFLAGS)
  AC_SUBST(BUILD_WITH_LIBRRD_LIBS)
fi
if test "x$librrd_threadsafe" = "xyes"
then
  AC_DEFINE([HAVE_THREADSAFE_LIBRRD], [1],
    [Define to 1 if the rrd library is thread-safe]
  )
fi
# }}}

# --with-libsensors {{{
with_sensors_cflags=""
with_sensors_ldflags=""
AC_ARG_WITH(libsensors, [AS_HELP_STRING([--with-libsensors@<:@=PREFIX@:>@], [Path to lm_sensors.])],
[
	if test "x$withval" = "xno"
	then
		with_libsensors="no"
	else
		with_libsensors="yes"
		if test "x$withval" != "xyes"
		then
			with_sensors_cflags="-I$withval/include"
			with_sensors_ldflags="-L$withval/lib"
			with_libsensors="yes"
		fi
	fi
],
[
	if test "x$ac_system" = "xLinux"
	then
		with_libsensors="yes"
	else
		with_libsensors="no (Linux only library)"
	fi
])
if test "x$with_libsensors" = "xyes"
then
	SAVE_CPPFLAGS="$CPPFLAGS"
	CPPFLAGS="$CPPFLAGS $with_sensors_cflags"

	AC_CHECK_HEADERS(sensors/sensors.h, [], [with_libsensors="no (sensors/sensors.h not found)"])

	CPPFLAGS="$SAVE_CPPFLAGS"
fi
if test "x$with_libsensors" = "xyes"
then
	SAVE_CPPFLAGS="$CPPFLAGS"
	SAVE_LDFLAGS="$LDFLAGS"
	CPPFLAGS="$CPPFLAGS $with_sensors_cflags"
	LDFLAGS="$LDFLAGS $with_sensors_ldflags"

	AC_CHECK_LIB(sensors, sensors_init,
	[
		AC_DEFINE(HAVE_LIBSENSORS, 1, [Define to 1 if you have the sensors library (-lsensors).])
	],
	[with_libsensors="no (libsensors not found)"])

	CPPFLAGS="$SAVE_CPPFLAGS"
	LDFLAGS="$SAVE_LDFLAGS"
fi
if test "x$with_libsensors" = "xyes"
then
	BUILD_WITH_LIBSENSORS_CFLAGS="$with_sensors_cflags"
	BUILD_WITH_LIBSENSORS_LDFLAGS="$with_sensors_ldflags"
	AC_SUBST(BUILD_WITH_LIBSENSORS_CFLAGS)
	AC_SUBST(BUILD_WITH_LIBSENSORS_LDFLAGS)
fi
AM_CONDITIONAL(BUILD_WITH_LM_SENSORS, test "x$with_libsensors" = "xyes")
# }}}

# libsigrok {{{
AC_SUBST([LIBSIGROK_CFLAGS])
AC_SUBST([LIBSIGROK_LIBS])
PKG_CHECK_MODULES([LIBSIGROK], [libsigrok < 0.4],
  [with_libsigrok="yes"],
  [with_libsigrok="no (pkg-config could not find libsigrok)"]
)
# }}}

# --with-libstatgrab {{{
with_libstatgrab_cflags=""
with_libstatgrab_ldflags=""
AC_ARG_WITH(libstatgrab, [AS_HELP_STRING([--with-libstatgrab@<:@=PREFIX@:>@], [Path to libstatgrab.])],
[
 if test "x$withval" != "xno" \
   && test "x$withval" != "xyes"
 then
   with_libstatgrab_cflags="-I$withval/include"
   with_libstatgrab_ldflags="-L$withval/lib -lstatgrab"
   with_libstatgrab="yes"
   with_libstatgrab_pkg_config="no"
 else
   with_libstatgrab="$withval"
   with_libstatgrab_pkg_config="yes"
 fi
 ],
[
 with_libstatgrab="yes"
 with_libstatgrab_pkg_config="yes"
])

if test "x$with_libstatgrab" = "xyes" \
  && test "x$with_libstatgrab_pkg_config" = "xyes"
then
  AC_MSG_CHECKING([pkg-config for libstatgrab])
  temp_result="found"
  $PKG_CONFIG --exists libstatgrab 2>/dev/null
  if test "$?" != "0"
  then
    with_libstatgrab_pkg_config="no"
    with_libstatgrab="no (pkg-config doesn't know libstatgrab)"
    temp_result="not found"
  fi
  AC_MSG_RESULT([$temp_result])
fi

if test "x$with_libstatgrab" = "xyes" \
  && test "x$with_libstatgrab_pkg_config" = "xyes" \
  && test "x$with_libstatgrab_cflags" = "x"
then
  AC_MSG_CHECKING([for libstatgrab CFLAGS])
  temp_result="`$PKG_CONFIG --cflags libstatgrab`"
  if test "$?" = "0"
  then
    with_libstatgrab_cflags="$temp_result"
  else
    with_libstatgrab="no ($PKG_CONFIG --cflags libstatgrab failed)"
    temp_result="$PKG_CONFIG --cflags libstatgrab failed"
  fi
  AC_MSG_RESULT([$temp_result])
fi

if test "x$with_libstatgrab" = "xyes" \
  && test "x$with_libstatgrab_pkg_config" = "xyes" \
  && test "x$with_libstatgrab_ldflags" = "x"
then
  AC_MSG_CHECKING([for libstatgrab LDFLAGS])
  temp_result="`$PKG_CONFIG --libs libstatgrab`"
  if test "$?" = "0"
  then
    with_libstatgrab_ldflags="$temp_result"
  else
    with_libstatgrab="no ($PKG_CONFIG --libs libstatgrab failed)"
    temp_result="$PKG_CONFIG --libs libstatgrab failed"
  fi
  AC_MSG_RESULT([$temp_result])
fi

if test "x$with_libstatgrab" = "xyes"
then
  SAVE_CPPFLAGS="$CPPFLAGS"
  CPPFLAGS="$CPPFLAGS $with_libstatgrab_cflags"

  AC_CHECK_HEADERS(statgrab.h,
		   [with_libstatgrab="yes"],
		   [with_libstatgrab="no (statgrab.h not found)"])

  CPPFLAGS="$SAVE_CPPFLAGS"
fi

if test "x$with_libstatgrab" = "xyes"
then
  SAVE_CFLAGS="$CFLAGS"
  SAVE_LDFLAGS="$LDFLAGS"

  CFLAGS="$CFLAGS $with_libstatgrab_cflags"
  LDFLAGS="$LDFLAGS $with_libstatgrab_ldflags"

  AC_CHECK_LIB(statgrab, sg_init,
	       [with_libstatgrab="yes"],
	       [with_libstatgrab="no (symbol sg_init not found)"])

  CFLAGS="$SAVE_CFLAGS"
  LDFLAGS="$SAVE_LDFLAGS"
fi

if test "x$with_libstatgrab" = "xyes"
then
  SAVE_CFLAGS="$CFLAGS"
  SAVE_LDFLAGS="$LDFLAGS"
  SAVE_LIBS="$LIBS"

  CFLAGS="$CFLAGS $with_libstatgrab_cflags"
  LDFLAGS="$LDFLAGS $with_libstatgrab_ldflags"
  LIBS="-lstatgrab $LIBS"

  AC_CACHE_CHECK([if libstatgrab >= 0.90],
          [c_cv_have_libstatgrab_0_90],
          AC_LINK_IFELSE([AC_LANG_PROGRAM(
[[[
#include <stdio.h>
#include <statgrab.h>
]]],
[[[
      if (sg_init()) return 0;
]]]
    )],
    [c_cv_have_libstatgrab_0_90="no"],
    [c_cv_have_libstatgrab_0_90="yes"]
          )
  )

  CFLAGS="$SAVE_CFLAGS"
  LDFLAGS="$SAVE_LDFLAGS"
  LIBS="$SAVE_LIBS"
fi

AM_CONDITIONAL(BUILD_WITH_LIBSTATGRAB, test "x$with_libstatgrab" = "xyes")
if test "x$with_libstatgrab" = "xyes"
then
  AC_DEFINE(HAVE_LIBSTATGRAB, 1, [Define to 1 if you have the 'statgrab' library (-lstatgrab)])
  BUILD_WITH_LIBSTATGRAB_CFLAGS="$with_libstatgrab_cflags"
  BUILD_WITH_LIBSTATGRAB_LDFLAGS="$with_libstatgrab_ldflags"
  AC_SUBST(BUILD_WITH_LIBSTATGRAB_CFLAGS)
  AC_SUBST(BUILD_WITH_LIBSTATGRAB_LDFLAGS)
  if test "x$c_cv_have_libstatgrab_0_90" = "xyes"
  then
        AC_DEFINE(HAVE_LIBSTATGRAB_0_90, 1, [Define to 1 if libstatgrab version >= 0.90])
  fi
fi
# }}}

# --with-libtokyotyrant {{{
with_libtokyotyrant_cppflags=""
with_libtokyotyrant_ldflags=""
with_libtokyotyrant_libs=""
AC_ARG_WITH(libtokyotyrant, [AS_HELP_STRING([--with-libtokyotyrant@<:@=PREFIX@:>@], [Path to libtokyotyrant.])],
[
  if test "x$withval" = "xno"
  then
    with_libtokyotyrant="no"
  else if test "x$withval" = "xyes"
  then
    with_libtokyotyrant="yes"
  else
    with_libtokyotyrant_cppflags="-I$withval/include"
    with_libtokyotyrant_ldflags="-L$withval/include"
    with_libtokyotyrant_libs="-ltokyotyrant"
    with_libtokyotyrant="yes"
  fi; fi
],
[
  with_libtokyotyrant="yes"
])

if test "x$with_libtokyotyrant" = "xyes"
then
  if $PKG_CONFIG --exists tokyotyrant
  then
    with_libtokyotyrant_cppflags="$with_libtokyotyrant_cppflags `$PKG_CONFIG --cflags tokyotyrant`"
    with_libtokyotyrant_ldflags="$with_libtokyotyrant_ldflags `$PKG_CONFIG --libs-only-L tokyotyrant`"
    with_libtokyotyrant_libs="$with_libtokyotyrant_libs `$PKG_CONFIG --libs-only-l tokyotyrant`"
  fi
fi

SAVE_CPPFLAGS="$CPPFLAGS"
SAVE_LDFLAGS="$LDFLAGS"
CPPFLAGS="$CPPFLAGS $with_libtokyotyrant_cppflags"
LDFLAGS="$LDFLAGS $with_libtokyotyrant_ldflags"

if test "x$with_libtokyotyrant" = "xyes"
then
  AC_CHECK_HEADERS(tcrdb.h,
  [
          AC_DEFINE(HAVE_TCRDB_H, 1,
                    [Define to 1 if you have the <tcrdb.h> header file.])
  ], [with_libtokyotyrant="no (tcrdb.h not found)"])
fi

if test "x$with_libtokyotyrant" = "xyes"
then
  AC_CHECK_LIB(tokyotyrant, tcrdbrnum,
  [
          AC_DEFINE(HAVE_LIBTOKYOTYRANT, 1,
                    [Define to 1 if you have the tokyotyrant library (-ltokyotyrant).])
  ],
  [with_libtokyotyrant="no (symbol tcrdbrnum not found)"],
  [$with_libtokyotyrant_libs])
fi

CPPFLAGS="$SAVE_CPPFLAGS"
LDFLAGS="$SAVE_LDFLAGS"

if test "x$with_libtokyotyrant" = "xyes"
then
  BUILD_WITH_LIBTOKYOTYRANT_CPPFLAGS="$with_libtokyotyrant_cppflags"
  BUILD_WITH_LIBTOKYOTYRANT_LDFLAGS="$with_libtokyotyrant_ldflags"
  BUILD_WITH_LIBTOKYOTYRANT_LIBS="$with_libtokyotyrant_libs"
  AC_SUBST(BUILD_WITH_LIBTOKYOTYRANT_CPPFLAGS)
  AC_SUBST(BUILD_WITH_LIBTOKYOTYRANT_LDFLAGS)
  AC_SUBST(BUILD_WITH_LIBTOKYOTYRANT_LIBS)
fi
AM_CONDITIONAL(BUILD_WITH_LIBTOKYOTYRANT, test "x$with_libtokyotyrant" = "xyes")
# }}}

# --with-libudev {{{
with_libudev_cflags=""
with_libudev_ldflags=""
AC_ARG_WITH(libudev, [AS_HELP_STRING([--with-libudev@<:@=PREFIX@:>@], [Path to libudev.])],
[
	if test "x$withval" = "xno"
	then
		with_libudev="no"
	else
		with_libudev="yes"
		if test "x$withval" != "xyes"
		then
			with_libudev_cflags="-I$withval/include"
			with_libudev_ldflags="-L$withval/lib"
			with_libudev="yes"
		fi
	fi
],
[
	if test "x$ac_system" = "xLinux"
	then
		with_libudev="yes"
	else
		with_libudev="no (Linux only library)"
	fi
])
if test "x$with_libudev" = "xyes"
then
	SAVE_CPPFLAGS="$CPPFLAGS"
	CPPFLAGS="$CPPFLAGS $with_libudev_cflags"

	AC_CHECK_HEADERS(libudev.h, [], [with_libudev="no (libudev.h not found)"])

	CPPFLAGS="$SAVE_CPPFLAGS"
fi
if test "x$with_libudev" = "xyes"
then
	SAVE_CPPFLAGS="$CPPFLAGS"
	SAVE_LDFLAGS="$LDFLAGS"
	CPPFLAGS="$CPPFLAGS $with_libudev_cflags"
	LDFLAGS="$LDFLAGS $with_libudev_ldflags"

	AC_CHECK_LIB(udev, udev_new,
	[
		AC_DEFINE(HAVE_LIBUDEV, 1, [Define to 1 if you have the udev library (-ludev).])
	],
	[with_libudev="no (libudev not found)"])

	CPPFLAGS="$SAVE_CPPFLAGS"
	LDFLAGS="$SAVE_LDFLAGS"
fi
if test "x$with_libudev" = "xyes"
then
	BUILD_WITH_LIBUDEV_CFLAGS="$with_libudev_cflags"
	BUILD_WITH_LIBUDEV_LDFLAGS="$with_libudev_ldflags"
	BUILD_WITH_LIBUDEV_LIBS="-ludev"
	AC_SUBST(BUILD_WITH_LIBUDEV_CFLAGS)
	AC_SUBST(BUILD_WITH_LIBUDEV_LDFLAGS)
	AC_SUBST(BUILD_WITH_LIBUDEV_LIBS)
fi
AM_CONDITIONAL(BUILD_WITH_LIBUDEV, test "x$with_libudev" = "xyes")
# }}}

# --with-libupsclient {{{
with_libupsclient_config=""
with_libupsclient_cflags=""
with_libupsclient_libs=""
AC_ARG_WITH(libupsclient, [AS_HELP_STRING([--with-libupsclient@<:@=PREFIX@:>@], [Path to the upsclient library.])],
[
	if test "x$withval" = "xno"
	then
		with_libupsclient="no"
	else if test "x$withval" = "xyes"
	then
		with_libupsclient="use_pkgconfig"
	else
		if test -x "$withval"
		then
			with_libupsclient_config="$withval"
			with_libupsclient="use_libupsclient_config"
		else if test -x "$withval/bin/libupsclient-config"
		then
			with_libupsclient_config="$withval/bin/libupsclient-config"
			with_libupsclient="use_libupsclient_config"
		else
			AC_MSG_NOTICE([Not checking for libupsclient: Manually configured])
			with_libupsclient_cflags="-I$withval/include"
			with_libupsclient_libs="-L$withval/lib -lupsclient"
			with_libupsclient="yes"
		fi; fi
	fi; fi
],
[with_libupsclient="use_pkgconfig"])

# configure using libupsclient-config
if test "x$with_libupsclient" = "xuse_libupsclient_config"
then
	AC_MSG_NOTICE([Checking for libupsclient using $with_libupsclient_config])
	with_libupsclient_cflags="`$with_libupsclient_config --cflags`"
	if test $? -ne 0
	then
		with_libupsclient="no ($with_libupsclient_config failed)"
	fi
	with_libupsclient_libs="`$with_libupsclient_config --libs`"
	if test $? -ne 0
	then
		with_libupsclient="no ($with_libupsclient_config failed)"
	fi
fi
if test "x$with_libupsclient" = "xuse_libupsclient_config"
then
	with_libupsclient="yes"
fi

# configure using pkg-config
if test "x$with_libupsclient" = "xuse_pkgconfig"
then
	AC_MSG_NOTICE([Checking for libupsclient using $PKG_CONFIG])
	$PKG_CONFIG --exists 'libupsclient' 2>/dev/null
	if test $? -ne 0
	then
		with_libupsclient="no (pkg-config doesn't know libupsclient)"
	fi
fi
if test "x$with_libupsclient" = "xuse_pkgconfig"
then
	with_libupsclient_cflags="`$PKG_CONFIG --cflags 'libupsclient'`"
	if test $? -ne 0
	then
		with_libupsclient="no ($PKG_CONFIG failed)"
	fi
	with_libupsclient_libs="`$PKG_CONFIG --libs 'libupsclient'`"
	if test $? -ne 0
	then
		with_libupsclient="no ($PKG_CONFIG failed)"
	fi
fi
if test "x$with_libupsclient" = "xuse_pkgconfig"
then
	with_libupsclient="yes"
fi

# with_libupsclient_cflags and with_libupsclient_libs are set up now, let's do
# the actual checks.
if test "x$with_libupsclient" = "xyes"
then
	SAVE_CPPFLAGS="$CPPFLAGS"
	CPPFLAGS="$CPPFLAGS $with_libupsclient_cflags"

	AC_CHECK_HEADERS(upsclient.h, [], [with_libupsclient="no (upsclient.h not found)"])

	CPPFLAGS="$SAVE_CPPFLAGS"
fi
if test "x$with_libupsclient" = "xyes"
then
	SAVE_CPPFLAGS="$CPPFLAGS"
	SAVE_LDFLAGS="$LDFLAGS"

	CPPFLAGS="$CPPFLAGS $with_libupsclient_cflags"
	LDFLAGS="$LDFLAGS $with_libupsclient_libs"

	AC_CHECK_LIB(upsclient, upscli_connect,
		     [with_libupsclient="yes"],
		     [with_libupsclient="no (symbol upscli_connect not found)"])

	CPPFLAGS="$SAVE_CPPFLAGS"
	LDFLAGS="$SAVE_LDFLAGS"
fi
if test "x$with_libupsclient" = "xyes"
then
	SAVE_CPPFLAGS="$CPPFLAGS"
	CPPFLAGS="$CPPFLAGS $with_libupsclient_cflags"

	AC_CHECK_TYPES([UPSCONN_t, UPSCONN], [], [],
[#include <stdlib.h>
#include <stdio.h>
#include <upsclient.h>])

	CPPFLAGS="$SAVE_CPPFLAGS"
fi
if test "x$with_libupsclient" = "xyes"
then
	BUILD_WITH_LIBUPSCLIENT_CFLAGS="$with_libupsclient_cflags"
	BUILD_WITH_LIBUPSCLIENT_LIBS="$with_libupsclient_libs"
	AC_SUBST(BUILD_WITH_LIBUPSCLIENT_CFLAGS)
	AC_SUBST(BUILD_WITH_LIBUPSCLIENT_LIBS)
fi
# }}}

# --with-libxenctrl {{{
with_libxenctrl_cppflags=""
with_libxenctrl_ldflags=""
AC_ARG_WITH(libxenctrl, [AS_HELP_STRING([--with-libxenctrl@<:@=PREFIX@:>@], [Path to libxenctrl.])],
[
	if test "x$withval" != "xno" && test "x$withval" != "xyes"
	then
		with_libxenctrl_cppflags="-I$withval/include"
		with_libxenctrl_ldflags="-L$withval/lib"
		with_libxenctrl="yes"
	else
		with_libxenctrl="$withval"
	fi
],
[
	with_libxenctrl="yes"
])
if test "x$with_libxenctrl" = "xyes"
then
	SAVE_CPPFLAGS="$CPPFLAGS"
	CPPFLAGS="$CPPFLAGS $with_libxenctrl_cppflags"

	AC_CHECK_HEADERS(xenctrl.h, [with_libxenctrl="yes"], [with_libxenctrl="no (xenctrl.h not found)"])

	CPPFLAGS="$SAVE_CPPFLAGS"
fi
if test "x$with_libxenctrl" = "xyes"
then
	SAVE_CPPFLAGS="$CPPFLAGS"
	SAVE_LDFLAGS="$LDFLAGS"
	CPPFLAGS="$CPPFLAGS $with_libxenctrl_cppflags"
	LDFLAGS="$LDFLAGS $with_libxenctrl_ldflags"

	#Xen versions older than 3.4 has no xc_getcpuinfo()
	AC_CHECK_LIB(xenctrl, xc_getcpuinfo, [with_libxenctrl="yes"], [with_libxenctrl="no (symbol 'xc_getcpuinfo' not found)"], [])

	CPPFLAGS="$SAVE_CPPFLAGS"
	LDFLAGS="$SAVE_LDFLAGS"
	LIBXENCTL_CPPFLAGS="$with_libxenctl_cppflags"
	LIBXENCTL_LDFLAGS="$with_libxenctl_ldflags"
	AC_SUBST(LIBXENCTL_CPPFLAGS)
	AC_SUBST(LIBXENCTL_LDFLAGS)
fi
# }}}

# --with-libxmms {{{
with_xmms_config="xmms-config"
with_xmms_cflags=""
with_xmms_libs=""
AC_ARG_WITH(libxmms, [AS_HELP_STRING([--with-libxmms@<:@=PREFIX@:>@], [Path to libxmms.])],
[
	if test "x$withval" != "xno" \
		&& test "x$withval" != "xyes"
	then
		if test -f "$withval" && test -x "$withval";
		then
			with_xmms_config="$withval"
		else if test -x "$withval/bin/xmms-config"
		then
			with_xmms_config="$withval/bin/xmms-config"
		fi; fi
		with_libxmms="yes"
	else if test "x$withval" = "xno"
	then
		with_libxmms="no"
	else
		with_libxmms="yes"
	fi; fi
],
[
	with_libxmms="yes"
])
if test "x$with_libxmms" = "xyes"
then
	with_xmms_cflags=`$with_xmms_config --cflags 2>/dev/null`
	xmms_config_status=$?

	if test $xmms_config_status -ne 0
	then
		with_libxmms="no"
	fi
fi
if test "x$with_libxmms" = "xyes"
then
	with_xmms_libs=`$with_xmms_config --libs 2>/dev/null`
	xmms_config_status=$?

	if test $xmms_config_status -ne 0
	then
		with_libxmms="no"
	fi
fi
if test "x$with_libxmms" = "xyes"
then
	AC_CHECK_LIB(xmms, xmms_remote_get_info,
	[
		BUILD_WITH_LIBXMMS_CFLAGS="$with_xmms_cflags"
		BUILD_WITH_LIBXMMS_LIBS="$with_xmms_libs"
		AC_SUBST(BUILD_WITH_LIBXMMS_CFLAGS)
		AC_SUBST(BUILD_WITH_LIBXMMS_LIBS)
	],
	[
		with_libxmms="no"
	],
	[$with_xmms_libs])
fi
with_libxmms_numeric=0
if test "x$with_libxmms" = "xyes"
then
	with_libxmms_numeric=1
fi
AC_DEFINE_UNQUOTED(HAVE_LIBXMMS, [$with_libxmms_numeric], [Define to 1 if you have the 'xmms' library (-lxmms).])
AM_CONDITIONAL(BUILD_WITH_LIBXMMS, test "x$with_libxmms" = "xyes")
# }}}

# --with-libyajl {{{
with_libyajl_cppflags=""
with_libyajl_ldflags=""
AC_ARG_WITH(libyajl, [AS_HELP_STRING([--with-libyajl@<:@=PREFIX@:>@], [Path to libyajl.])],
[
	if test "x$withval" != "xno" && test "x$withval" != "xyes"
	then
		with_libyajl_cppflags="-I$withval/include"
		with_libyajl_ldflags="-L$withval/lib"
		with_libyajl="yes"
	else
		with_libyajl="$withval"
	fi
],
[
	with_libyajl="yes"
])
if test "x$with_libyajl" = "xyes"
then
	SAVE_CPPFLAGS="$CPPFLAGS"
	CPPFLAGS="$CPPFLAGS $with_libyajl_cppflags"

	AC_CHECK_HEADERS(yajl/yajl_parse.h, [with_libyajl="yes"], [with_libyajl="no (yajl/yajl_parse.h not found)"])
	AC_CHECK_HEADERS(yajl/yajl_version.h)

	CPPFLAGS="$SAVE_CPPFLAGS"
fi
if test "x$with_libyajl" = "xyes"
then
	SAVE_CPPFLAGS="$CPPFLAGS"
	SAVE_LDFLAGS="$LDFLAGS"
	CPPFLAGS="$CPPFLAGS $with_libyajl_cppflags"
	LDFLAGS="$LDFLAGS $with_libyajl_ldflags"

	AC_CHECK_LIB(yajl, yajl_alloc, [with_libyajl="yes"], [with_libyajl="no (Symbol 'yajl_alloc' not found)"])

	CPPFLAGS="$SAVE_CPPFLAGS"
	LDFLAGS="$SAVE_LDFLAGS"
fi
if test "x$with_libyajl" = "xyes"
then
	BUILD_WITH_LIBYAJL_CPPFLAGS="$with_libyajl_cppflags"
	BUILD_WITH_LIBYAJL_LDFLAGS="$with_libyajl_ldflags"
	BUILD_WITH_LIBYAJL_LIBS="-lyajl"
	AC_SUBST(BUILD_WITH_LIBYAJL_CPPFLAGS)
	AC_SUBST(BUILD_WITH_LIBYAJL_LDFLAGS)
	AC_SUBST(BUILD_WITH_LIBYAJL_LIBS)
	AC_DEFINE(HAVE_LIBYAJL, 1, [Define if libyajl is present and usable.])
fi
AM_CONDITIONAL(BUILD_WITH_LIBYAJL, test "x$with_libyajl" = "xyes")
# }}}

# --with-mic {{{
with_mic_cflags="-I/opt/intel/mic/sysmgmt/sdk/include"
with_mic_ldpath="-L/opt/intel/mic/sysmgmt/sdk/lib/Linux"
with_mic_libs=""
AC_ARG_WITH(mic,[AS_HELP_STRING([--with-mic@<:@=PREFIX@:>@], [Path to Intel MIC Access API.])],
[
	if test "x$withval" = "xno"
	then
		with_mic="no"
	else if test "x$withval" = "xyes"
	then
		with_mic="yes"
	else if test -d "$with_mic/lib"
	then
		AC_MSG_NOTICE([Not checking for Intel Mic: Manually configured])
		with_mic_cflags="-I$withval/include"
		with_mic_ldpath="-L$withval/lib/Linux"
		with_mic_libs="$PTHREAD_LIBS -lMicAccessSDK -lscif"
		with_mic="yes"
	fi; fi; fi
],
[with_mic="yes"])
if test "x$with_mic" = "xyes"
then
	SAVE_CPPFLAGS="$CPPFLAGS"
	CPPFLAGS="$CPPFLAGS $with_mic_cflags"
	AC_CHECK_HEADERS(MicAccessApi.h,[],[with_mic="no (MicAccessApi not found)"])
	CPPFLAGS="$SAVE_CPPFLAGS"
fi
if test "x$with_mic" = "xyes"
then
	SAVE_CPPFLAGS="$CPPFLAGS"
	SAVE_LDFLAGS="$LDFLAGS"

	CPPFLAGS="$CPPFLAGS $with_mic_cflags"
	LDFLAGS="$LDFLAGS $with_mic_ldpath"

	AC_CHECK_LIB(MicAccessSDK, MicInitAPI,
			[with_mic_ldpath="$with_mic_ldpath"
			with_mic_libs="$PTHREAD_LIBS -lMicAccessSDK -lscif"],
			[with_mic="no (symbol MicInitAPI not found)"],[$PTHREAD_LIBS -lscif])

	CPPFLAGS="$SAVE_CPPFLAGS"
	LDFLAGS="$SAVE_LDFLAGS"
fi

if test "x$with_mic" = "xyes"
then
	BUILD_WITH_MIC_CPPFLAGS="$with_mic_cflags"
	BUILD_WITH_MIC_LIBPATH="$with_mic_ldpath"
	BUILD_WITH_MIC_LDADD="$with_mic_libs"
	AC_SUBST(BUILD_WITH_MIC_CPPFLAGS)
	AC_SUBST(BUILD_WITH_MIC_LIBPATH)
	AC_SUBST(BUILD_WITH_MIC_LDADD)
fi
#}}}

# --with-libvarnish {{{
with_libvarnish_cppflags=""
with_libvarnish_cflags=""
with_libvarnish_libs=""
AC_ARG_WITH(libvarnish, [AS_HELP_STRING([--with-libvarnish@<:@=PREFIX@:>@], [Path to libvarnish.])],
[
	if test "x$withval" = "xno"
	then
		with_libvarnish="no"
	else if test "x$withval" = "xyes"
	then
		with_libvarnish="use_pkgconfig"
	else if test -d "$with_libvarnish/lib"
	then
		AC_MSG_NOTICE([Not checking for libvarnish: Manually configured])
		with_libvarnish_cflags="-I$withval/include"
		with_libvarnish_libs="-L$withval/lib -lvarnishapi"
		with_libvarnish="yes"
	fi; fi; fi
],
[with_libvarnish="use_pkgconfig"])

# configure using pkg-config
if test "x$with_libvarnish" = "xuse_pkgconfig"
then
	AC_MSG_NOTICE([Checking for varnishapi using $PKG_CONFIG])
	$PKG_CONFIG --exists 'varnishapi' 2>/dev/null
	if test $? -ne 0
	then
		with_libvarnish="no (pkg-config doesn't know varnishapi)"
	fi
fi
if test "x$with_libvarnish" = "xuse_pkgconfig"
then
	with_libvarnish_cflags="`$PKG_CONFIG --cflags 'varnishapi'`"
	if test $? -ne 0
	then
		with_libvarnish="no ($PKG_CONFIG failed)"
	fi
	with_libvarnish_libs="`$PKG_CONFIG --libs 'varnishapi'`"
	if test $? -ne 0
	then
		with_libvarnish="no ($PKG_CONFIG failed)"
	fi
fi
if test "x$with_libvarnish" = "xuse_pkgconfig"
then
	with_libvarnish="yes"
fi

# with_libvarnish_cflags and with_libvarnish_libs are set up now, let's do
# the actual checks.
if test "x$with_libvarnish" = "xyes"
then
	SAVE_CPPFLAGS="$CPPFLAGS"

	CPPFLAGS="$CPPFLAGS $with_libvarnish_cflags"

	AC_CHECK_HEADERS(vapi/vsc.h,
		[AC_DEFINE([HAVE_VARNISH_V4], [1], [Varnish 4 API support])],
		[AC_CHECK_HEADERS(vsc.h,
			[AC_DEFINE([HAVE_VARNISH_V3], [1], [Varnish 3 API support])],
			[AC_CHECK_HEADERS(varnishapi.h,
				[AC_DEFINE([HAVE_VARNISH_V2], [1], [Varnish 2 API support])],
				[with_libvarnish="no (found none of the varnish header files)"])])])

	CPPFLAGS="$SAVE_CPPFLAGS"
fi
if test "x$with_libvarnish" = "xyes"
then
	BUILD_WITH_LIBVARNISH_CFLAGS="$with_libvarnish_cflags"
	BUILD_WITH_LIBVARNISH_LIBS="$with_libvarnish_libs"
	AC_SUBST(BUILD_WITH_LIBVARNISH_CFLAGS)
	AC_SUBST(BUILD_WITH_LIBVARNISH_LIBS)
fi
# }}}

# pkg-config --exists 'libxml-2.0'; pkg-config --exists libvirt {{{
with_libxml2="no (pkg-config isn't available)"
with_libxml2_cflags=""
with_libxml2_ldflags=""
with_libvirt="no (pkg-config isn't available)"
with_libvirt_cflags=""
with_libvirt_ldflags=""
$PKG_CONFIG --exists 'libxml-2.0' 2>/dev/null
if test "$?" = "0"
then
	with_libxml2="yes"
else
	with_libxml2="no (pkg-config doesn't know libxml-2.0)"
fi

$PKG_CONFIG --exists libvirt 2>/dev/null
if test "$?" = "0"
then
	with_libvirt="yes"
else
	with_libvirt="no (pkg-config doesn't know libvirt)"
fi
if test "x$with_libxml2" = "xyes"
then
	with_libxml2_cflags="`$PKG_CONFIG --cflags libxml-2.0`"
	if test $? -ne 0
	then
		with_libxml2="no"
	fi
	with_libxml2_ldflags="`$PKG_CONFIG --libs libxml-2.0`"
	if test $? -ne 0
	then
		with_libxml2="no"
	fi
fi
if test "x$with_libxml2" = "xyes"
then
	SAVE_CPPFLAGS="$CPPFLAGS"
	CPPFLAGS="$CPPFLAGS $with_libxml2_cflags"

	AC_CHECK_HEADERS(libxml/parser.h, [],
		      [with_libxml2="no (libxml/parser.h not found)"])

	CPPFLAGS="$SAVE_CPPFLAGS"
fi
if test "x$with_libxml2" = "xyes"
then
	SAVE_CFLAGS="$CFLAGS"
	SAVE_LDFLAGS="$LDFLAGS"

	CFLAGS="$CFLAGS $with_libxml2_cflags"
	LDFLAGS="$LDFLAGS $with_libxml2_ldflags"

	AC_CHECK_LIB(xml2, xmlXPathEval,
		     [with_libxml2="yes"],
		     [with_libxml2="no (symbol xmlXPathEval not found)"])

	CFLAGS="$SAVE_CFLAGS"
	LDFLAGS="$SAVE_LDFLAGS"
fi
dnl Add the right compiler flags and libraries.
if test "x$with_libxml2" = "xyes"; then
	BUILD_WITH_LIBXML2_CFLAGS="$with_libxml2_cflags"
	BUILD_WITH_LIBXML2_LIBS="$with_libxml2_ldflags"
	AC_SUBST(BUILD_WITH_LIBXML2_CFLAGS)
	AC_SUBST(BUILD_WITH_LIBXML2_LIBS)
fi
if test "x$with_libvirt" = "xyes"
then
	with_libvirt_cflags="`$PKG_CONFIG --cflags libvirt`"
	if test $? -ne 0
	then
		with_libvirt="no"
	fi
	with_libvirt_ldflags="`$PKG_CONFIG --libs libvirt`"
	if test $? -ne 0
	then
		with_libvirt="no"
	fi
fi
if test "x$with_libvirt" = "xyes"
then
	SAVE_CPPFLAGS="$CPPFLAGS"
	CPPFLAGS="$CPPFLAGS $with_libvirt_cflags"

	AC_CHECK_HEADERS(libvirt/libvirt.h, [],
		      [with_libvirt="no (libvirt/libvirt.h not found)"])

	CPPFLAGS="$SAVE_CPPFLAGS"
fi
if test "x$with_libvirt" = "xyes"
then
	SAVE_CFLAGS="$CFLAGS"
	SAVE_LDFLAGS="$LDFLAGS"

	CFLAGS="$CFLAGS $with_libvirt_cflags"
	LDFLAGS="$LDFLAGS $with_libvirt_ldflags"

	AC_CHECK_LIB(virt, virDomainBlockStats,
		     [with_libvirt="yes"],
		     [with_libvirt="no (symbol virDomainBlockStats not found)"])

	CFLAGS="$SAVE_CFLAGS"
	LDFLAGS="$SAVE_LDFLAGS"
fi
dnl Add the right compiler flags and libraries.
if test "x$with_libvirt" = "xyes"; then
	BUILD_WITH_LIBVIRT_CFLAGS="$with_libvirt_cflags"
	BUILD_WITH_LIBVIRT_LIBS="$with_libvirt_ldflags"
	AC_SUBST(BUILD_WITH_LIBVIRT_CFLAGS)
	AC_SUBST(BUILD_WITH_LIBVIRT_LIBS)
fi
# }}}

# $PKG_CONFIG --exists OpenIPMIpthread {{{
with_libopenipmipthread="yes"
with_libopenipmipthread_cflags=""
with_libopenipmipthread_libs=""

if test "x$with_libopenipmipthread" = "xyes"
then
	AC_MSG_CHECKING([for libOpenIPMIpthread])
	$PKG_CONFIG --exists OpenIPMIpthread 2>/dev/null
	if test "$?" != "0"
	then
		with_libopenipmipthread="no (pkg-config doesn't know OpenIPMIpthread)"
	fi
	AC_MSG_RESULT([$with_libopenipmipthread])
fi

if test "x$with_libopenipmipthread" = "xyes"
then
	AC_MSG_CHECKING([for libOpenIPMIpthread CFLAGS])
	temp_result="`$PKG_CONFIG --cflags OpenIPMIpthread`"
	if test "$?" = "0"
	then
		with_libopenipmipthread_cflags="$temp_result"
	else
		with_libopenipmipthread="no ($PKG_CONFIG --cflags OpenIPMIpthread failed)"
		temp_result="$PKG_CONFIG --cflags OpenIPMIpthread failed"
	fi
	AC_MSG_RESULT([$temp_result])
fi

if test "x$with_libopenipmipthread" = "xyes"
then
	AC_MSG_CHECKING([for libOpenIPMIpthread LDFLAGS])
	temp_result="`$PKG_CONFIG --libs OpenIPMIpthread`"
	if test "$?" = "0"
	then
		with_libopenipmipthread_ldflags="$temp_result"
	else
		with_libopenipmipthread="no ($PKG_CONFIG --libs OpenIPMIpthread failed)"
		temp_result="$PKG_CONFIG --libs OpenIPMIpthread failed"
	fi
	AC_MSG_RESULT([$temp_result])
fi

if test "x$with_libopenipmipthread" = "xyes"
then
	SAVE_CPPFLAGS="$CPPFLAGS"
	CPPFLAGS="$CPPFLAGS $with_libopenipmipthread_cflags"

	AC_CHECK_HEADERS(OpenIPMI/ipmi_smi.h,
			 [with_libopenipmipthread="yes"],
			 [with_libopenipmipthread="no (OpenIPMI/ipmi_smi.h not found)"],
[#include <OpenIPMI/ipmiif.h>
#include <OpenIPMI/ipmi_err.h>
#include <OpenIPMI/ipmi_posix.h>
#include <OpenIPMI/ipmi_conn.h>
])

	CPPFLAGS="$SAVE_CPPFLAGS"
fi

if test "x$with_libopenipmipthread" = "xyes"
then
	BUILD_WITH_OPENIPMI_CFLAGS="$with_libopenipmipthread_cflags"
	BUILD_WITH_OPENIPMI_LIBS="$with_libopenipmipthread_ldflags"
	AC_SUBST(BUILD_WITH_OPENIPMI_CFLAGS)
	AC_SUBST(BUILD_WITH_OPENIPMI_LIBS)
fi
# }}}

# --with-libatasmart {{{
with_libatasmart_cppflags=""
with_libatasmart_ldflags=""
AC_ARG_WITH(libatasmart, [AS_HELP_STRING([--with-libatasmart@<:@=PREFIX@:>@], [Path to libatasmart.])],
[
	if test "x$withval" != "xno" && test "x$withval" != "xyes"
	then
		with_libatasmart_cppflags="-I$withval/include"
		with_libatasmart_ldflags="-L$withval/lib"
		with_libatasmart="yes"
	else
		with_libatasmart="$withval"
	fi
],
[
	if test "x$ac_system" = "xLinux"
	then
		with_libatasmart="yes"
	else
		with_libatasmart="no (Linux only library)"
	fi
])
if test "x$with_libatasmart" = "xyes"
then
	SAVE_CPPFLAGS="$CPPFLAGS"
	CPPFLAGS="$CPPFLAGS $with_libatasmart_cppflags"

	AC_CHECK_HEADERS(atasmart.h, [with_libatasmart="yes"], [with_libatasmart="no (atasmart.h not found)"])

	CPPFLAGS="$SAVE_CPPFLAGS"
fi
if test "x$with_libatasmart" = "xyes"
then
	SAVE_CPPFLAGS="$CPPFLAGS"
	SAVE_LDFLAGS="$LDFLAGS"
	CPPFLAGS="$CPPFLAGS $with_libatasmart_cppflags"
	LDFLAGS="$LDFLAGS $with_libatasmart_ldflags"

	AC_CHECK_LIB(atasmart, sk_disk_open, [with_libatasmart="yes"], [with_libatasmart="no (Symbol 'sk_disk_open' not found)"])

	CPPFLAGS="$SAVE_CPPFLAGS"
	LDFLAGS="$SAVE_LDFLAGS"
fi
if test "x$with_libatasmart" = "xyes"
then
	BUILD_WITH_LIBATASMART_CPPFLAGS="$with_libatasmart_cppflags"
	BUILD_WITH_LIBATASMART_LDFLAGS="$with_libatasmart_ldflags"
	BUILD_WITH_LIBATASMART_LIBS="-latasmart"
	AC_SUBST(BUILD_WITH_LIBATASMART_CPPFLAGS)
	AC_SUBST(BUILD_WITH_LIBATASMART_LDFLAGS)
	AC_SUBST(BUILD_WITH_LIBATASMART_LIBS)
	AC_DEFINE(HAVE_LIBATASMART, 1, [Define if libatasmart is present and usable.])
fi
AM_CONDITIONAL(BUILD_WITH_LIBATASMART, test "x$with_libatasmart" = "xyes")
# }}}

PKG_CHECK_MODULES([LIBNOTIFY], [libnotify],
		[with_libnotify="yes"],
		[with_libnotify="no (pkg-config doesn't know libnotify)"]
)

PKG_CHECK_MODULES([LIBRIEMANN_CLIENT], [riemann-client >= 1.8.0],
 [with_libriemann_client="yes"],
 [with_libriemann_client="no (pkg-config doesn't know libriemann-client)"])

# Check for enabled/disabled features
#

# AC_COLLECTD(name, enable/disable, info-text, feature/module)
# ------------------------------------------------------------
dnl
m4_define([my_toupper], [m4_translit([$1], m4_defn([m4_cr_letters]), m4_defn([m4_cr_LETTERS]))])
dnl
AC_DEFUN(
	[AC_COLLECTD],
	[
	m4_if([$1], [], [AC_FATAL([AC_COLLECTD([$1], [$2], [$3], [$4]): 1st argument must not be empty])])dnl
	m4_if(
		[$2],
		[enable],
		[dnl
		m4_define([EnDis],[disabled])dnl
		m4_define([YesNo],[no])dnl
		],dnl
		[m4_if(
			[$2],
			[disable],
			[dnl
			m4_define([EnDis],[enabled])dnl
			m4_define([YesNo],[yes])dnl
			],
			[dnl
			AC_FATAL([AC_COLLECTD([$1], [$2], [$3], [$4]): 2nd argument must be either enable or disable])dnl
			]dnl
		)]dnl
	)dnl
	m4_if([$3], [feature], [],
		[m4_if(
			[$3], [module], [],
			[dnl
			AC_FATAL([AC_COLLECTD([$1], [$2], [$3], [$4]): 3rd argument must be either feature or disable])dnl
			]dnl
		)]dnl
	)dnl
	AC_ARG_ENABLE(
		[$1],
		AS_HELP_STRING([--$2-$1], [$2 $4 (EnDis by def)]),
		[],
		enable_$1='[YesNo]'dnl
	)# AC_ARG_ENABLE
if test "x$enable_$1" = "xno"
then
	collectd_$1=0
else
	if test "x$enable_$1" = "xyes"
	then
		collectd_$1=1
	else
		AC_MSG_NOTICE([please specify either --enable-$1 or --disable-$1; enabling $1.])
		collectd_$1=1
		enable_$1='yes'
	fi
fi
	AC_DEFINE_UNQUOTED([COLLECT_]my_toupper([$1]), [$collectd_$1], [wether or not to enable $3 $4])
	AM_CONDITIONAL([BUILD_]my_toupper([$3])[_]my_toupper([$1]), [test "x$enable_$1" = "xyes"])dnl
	]dnl
)# AC_COLLECTD(name, enable/disable, info-text, feature/module)

# AC_PLUGIN(name, default, info)
# ------------------------------------------------------------
dnl
AC_DEFUN(
  [AC_PLUGIN],
  [
    enable_plugin="no"
    force="no"
    AC_ARG_ENABLE([$1], AS_HELP_STRING([--enable-$1],[$3]),
    [
     if test "x$enableval" = "xyes"
     then
	     enable_plugin="yes"
     else if test "x$enableval" = "xforce"
     then
	     enable_plugin="yes"
	     force="yes"
     else
	     enable_plugin="no (disabled on command line)"
     fi; fi
    ],
    [
	 if test "x$enable_all_plugins" = "xauto"
	 then
	     if test "x$2" = "xyes"
	     then
		     enable_plugin="yes"
	     else
		     enable_plugin="$2"
	     fi
	 else
	     enable_plugin="$enable_all_plugins"
	 fi
    ])
    if test "x$enable_plugin" = "xyes"
    then
	    if test "x$2" = "xyes" || test "x$force" = "xyes"
	    then
		    AC_DEFINE([HAVE_PLUGIN_]my_toupper([$1]), 1, [Define to 1 if the $1 plugin is enabled.])
		    if test "x$2" != "xyes"
		    then
			    dependency_warning="yes"
		    fi
	    else # User passed "yes" but dependency checking yielded "no" => Dependency problem.
		    dependency_error="yes"
		    enable_plugin="$2 (dependency error)"
	    fi
    fi
    AM_CONDITIONAL([BUILD_PLUGIN_]my_toupper([$1]), test "x$enable_plugin" = "xyes")
    enable_$1="$enable_plugin"
  ]
)# AC_PLUGIN(name, default, info)

m4_divert_once([HELP_ENABLE], [
collectd features:])
# FIXME: Remove these calls to `AC_COLLECTD' and then remove that macro.
AC_COLLECTD([debug],     [enable],  [feature], [debugging])
AC_COLLECTD([daemon],    [disable], [feature], [daemon mode])
AC_COLLECTD([getifaddrs],[enable],  [feature], [getifaddrs under Linux])
AC_COLLECTD([werror],    [disable], [feature], [building with -Werror])

dependency_warning="no"
dependency_error="no"

plugin_ascent="no"
plugin_barometer="no"
plugin_battery="no"
plugin_bind="no"
plugin_ceph="no"
plugin_cgroups="no"
plugin_conntrack="no"
plugin_contextswitch="no"
plugin_cpu="no"
plugin_cpufreq="no"
plugin_cpusleep="no"
plugin_curl_json="no"
plugin_curl_xml="no"
plugin_df="no"
plugin_disk="no"
plugin_drbd="no"
plugin_entropy="no"
plugin_ethstat="no"
plugin_fhcount="no"
plugin_fscache="no"
<<<<<<< HEAD
plugin_grpc="no"
=======
plugin_gps="no"
>>>>>>> 7c14b05d
plugin_interface="no"
plugin_ipmi="no"
plugin_ipvs="no"
plugin_irq="no"
plugin_load="no"
plugin_log_logstash="no"
plugin_memory="no"
plugin_multimeter="no"
plugin_nfs="no"
plugin_numa="no"
plugin_perl="no"
plugin_pinba="no"
plugin_processes="no"
plugin_protocols="no"
plugin_python="no"
plugin_serial="no"
plugin_smart="no"
plugin_swap="no"
plugin_tape="no"
plugin_tcpconns="no"
plugin_ted="no"
plugin_thermal="no"
plugin_turbostat="no"
plugin_uptime="no"
plugin_users="no"
plugin_virt="no"
plugin_vmem="no"
plugin_vserver="no"
plugin_wireless="no"
plugin_xencpu="no"
plugin_zfs_arc="no"
plugin_zone="no"
plugin_zookeeper="no"

# Linux
if test "x$ac_system" = "xLinux"
then
	plugin_battery="yes"
	plugin_cgroups="yes"
	plugin_conntrack="yes"
	plugin_contextswitch="yes"
	plugin_cpu="yes"
	plugin_cpufreq="yes"
	plugin_disk="yes"
	plugin_drbd="yes"
	plugin_entropy="yes"
	plugin_fhcount="yes"
	plugin_fscache="yes"
	plugin_interface="yes"
	plugin_ipc="yes"
	plugin_irq="yes"
	plugin_load="yes"
	plugin_lvm="yes"
	plugin_memory="yes"
	plugin_nfs="yes"
	plugin_numa="yes"
	plugin_processes="yes"
	plugin_protocols="yes"
	plugin_serial="yes"
	plugin_swap="yes"
	plugin_tcpconns="yes"
	plugin_thermal="yes"
	plugin_uptime="yes"
	plugin_vmem="yes"
	plugin_vserver="yes"
	plugin_wireless="yes"
	plugin_zfs_arc="yes"

	if test "x$have_linux_ip_vs_h" = "xyes" || test "x$have_net_ip_vs_h" = "xyes" || test "x$have_ip_vs_h" = "xyes"
	then
		plugin_ipvs="yes"
	fi
	if test "x$c_cv_have_usable_asm_msrindex_h" = "xyes" && test "x$have_cpuid_h" = "xyes"
	then
		plugin_turbostat="yes"
	fi
	
	if test "x$c_cv_have_clock_boottime_monotonic" = "xyes"
	then
		plugin_cpusleep="yes"
	fi
fi

if test "x$ac_system" = "xOpenBSD"
then
	plugin_tcpconns="yes"
fi

if test "x$ac_system" = "xNetBSD"
then
	plugin_disk="yes"
	plugin_entropy="yes"
	plugin_irq="yes"
	plugin_processes="yes"
fi

# Mac OS X devices
if test "x$with_libiokit" = "xyes"
then
	plugin_battery="yes"
	plugin_disk="yes"
fi

# AIX

if test "x$ac_system" = "xAIX"
then
	plugin_ipc="yes"
	plugin_tcpconns="yes"
fi

# FreeBSD

if test "x$ac_system" = "xFreeBSD"
then
	plugin_disk="yes"
	plugin_zfs_arc="yes"
fi


if test "x$with_perfstat" = "xyes"
then
	plugin_contextswitch="yes"
	plugin_cpu="yes"
	plugin_disk="yes"
	plugin_interface="yes"
	plugin_load="yes"
	plugin_memory="yes"
	plugin_swap="yes"
	plugin_uptime="yes"
fi

if test "x$with_procinfo" = "xyes"
then
	plugin_processes="yes"
fi

# Solaris
if test "x$with_kstat" = "xyes"
then
	plugin_nfs="yes"
	plugin_processes="yes"
	plugin_uptime="yes"
	plugin_zfs_arc="yes"
	plugin_zone="yes"
fi

if test "x$with_devinfo$with_kstat" = "xyesyes"
then
	plugin_cpu="yes"
	plugin_disk="yes"
	plugin_interface="yes"
	plugin_memory="yes"
	plugin_tape="yes"
fi

# libi2c-dev
if test "x$ac_system" = "xLinux"
then
AC_CHECK_DECL(i2c_smbus_read_i2c_block_data,
	[with_libi2c="yes"],
	[with_libi2c="no (symbol i2c_smbus_read_i2c_block_data not found - have you installed libi2c-dev ?)"],
	[[#include <stdlib.h>
	#include <linux/i2c-dev.h>]])
else
	with_libi2c="no (Linux only)"
fi

if test "x$with_libi2c" = "xyes"
then
	plugin_barometer="yes"
fi


# libstatgrab
if test "x$with_libstatgrab" = "xyes"
then
	plugin_cpu="yes"
	plugin_disk="yes"
	plugin_interface="yes"
	plugin_load="yes"
	plugin_memory="yes"
	plugin_swap="yes"
	plugin_users="yes"
fi

if test "x$with_libcurl" = "xyes" && test "x$with_libxml2" = "xyes"
then
	plugin_ascent="yes"
	if test "x$have_strptime" = "xyes"
	then
		plugin_bind="yes"
	fi
fi

if test "x$with_libopenipmipthread" = "xyes"
then
	plugin_ipmi="yes"
fi

if test "x$with_libcurl" = "xyes" && test "x$with_libyajl" = "xyes"
then
	plugin_curl_json="yes"
fi

if test "x$with_libcurl" = "xyes" && test "x$with_libxml2" = "xyes"
then
	plugin_curl_xml="yes"
fi

if test "x$with_libyajl" = "xyes"
then
	plugin_ceph="yes"
fi

if test "x$have_processor_info" = "xyes"
then
	plugin_cpu="yes"
fi
if test "x$have_sysctl" = "xyes"
then
	plugin_cpu="yes"
	plugin_memory="yes"
	plugin_uptime="yes"
	if test "x$ac_system" = "xDarwin"
	then
		plugin_swap="yes"
	fi
fi
if test "x$have_sysctlbyname" = "xyes"
then
	plugin_contextswitch="yes"
	plugin_cpu="yes"
	plugin_memory="yes"
	plugin_tcpconns="yes"
fi

# Df plugin: Check if we know how to determine mount points first.
#if test "x$have_listmntent" = "xyes"; then
#	plugin_df="yes"
#fi
if test "x$have_getvfsstat" = "xyes" || test "x$have_getfsstat" = "xyes"
then
	plugin_df="yes"
fi
if test "x$c_cv_have_two_getmntent" = "xyes" || test "x$have_getmntent" = "xgen" || test "x$have_getmntent" = "xsun"
then
	plugin_df="yes"
fi
#if test "x$have_getmntent" = "xseq"
#then
#	plugin_df="yes"
#fi
if test "x$c_cv_have_one_getmntent" = "xyes"
then
	plugin_df="yes"
fi

if test "x$c_cv_have_getmntent_r" = "xyes"
then
	plugin_df="yes"
fi

# Df plugin: Check if we have either `statfs' or `statvfs' second.
if test "x$plugin_df" = "xyes"
then
	plugin_df="no"
	if test "x$have_statfs" = "xyes"
	then
		plugin_df="yes"
	fi
	if test "x$have_statvfs" = "xyes"
	then
		plugin_df="yes"
	fi
fi

if test "x$have_linux_sockios_h$have_linux_ethtool_h" = "xyesyes"
then
	plugin_ethstat="yes"
fi

if test "x$with_libgrpcpp" = "xyes" && test "x$with_libprotobuf" = "xyes" && test "x$have_protoc3" = "xyes" && test "x$GRPC_CPP_PLUGIN" != "x"
then
	plugin_grpc="yes"
fi

if test "x$have_getifaddrs" = "xyes"
then
	plugin_interface="yes"
fi

if test "x$with_libgps" = "xyes" && test "x$with_libpthread" = "xyes"
then
	plugin_gps="yes"
fi

if test "x$have_getloadavg" = "xyes"
then
	plugin_load="yes"
fi

if test "x$with_libyajl" = "xyes"
then
	plugin_log_logstash="yes"
fi

if test "x$c_cv_have_libperl$c_cv_have_perl_ithreads" = "xyesyes"
then
	plugin_perl="yes"
fi

if test "x$have_protoc_c" = "xyes" && test "x$with_libprotobuf_c" = "xyes"
then
	plugin_pinba="yes"
fi

# Mac OS X memory interface
if test "x$have_host_statistics" = "xyes"
then
	plugin_memory="yes"
fi

if test "x$have_termios_h" = "xyes"
then
	if test "x$ac_system" != "xAIX"
	then
		plugin_multimeter="yes"
	fi
	plugin_ted="yes"
fi

if test "x$have_thread_info" = "xyes"
then
	plugin_processes="yes"
fi

if test "x$with_kvm_getprocs" = "xyes" && test "x$have_struct_kinfo_proc_freebsd" = "xyes"
then
	plugin_processes="yes"
fi

if test "x$with_kvm_getprocs" = "xyes" && test "x$have_struct_kinfo_proc_openbsd" = "xyes"
then
	plugin_processes="yes"
fi

if test "x$with_libpython" != "xno"
then
	plugin_python="yes"
fi

if test "x$with_libatasmart" = "xyes" && test "x$with_libudev" = "xyes"
then
	plugin_smart="yes"
fi

if test "x$with_kvm_getswapinfo" = "xyes"
then
	plugin_swap="yes"
fi

if test "x$have_swapctl" = "xyes" && test "x$c_cv_have_swapctl_two_args" = "xyes"
then
	plugin_swap="yes"
fi

if test "x$have_swapctl" = "xyes" && test "x$c_cv_have_swapctl_three_args" = "xyes"
then
	plugin_swap="yes"
fi

if test "x$with_kvm_openfiles$with_kvm_nlist" = "xyesyes"
then
	plugin_tcpconns="yes"
fi

if test "x$have_getutent" = "xyes"
then
	plugin_users="yes"
fi
if test "x$have_getutxent" = "xyes"
then
	plugin_users="yes"
fi

if test "x$with_libxml2" = "xyes" && test "x$with_libvirt" = "xyes"
then
	plugin_virt="yes"
fi

if test "x$with_libxenctrl" = "xyes"
then
  plugin_xencpu="yes"
fi

m4_divert_once([HELP_ENABLE], [
collectd plugins:])

AC_ARG_ENABLE([all-plugins],
		AS_HELP_STRING([--enable-all-plugins],[enable all plugins (auto by def)]),
		[
		 if test "x$enableval" = "xyes"
		 then
			 enable_all_plugins="yes"
		 else if test "x$enableval" = "xauto"
		 then
			 enable_all_plugins="auto"
		 else
			 enable_all_plugins="no"
		 fi; fi
		],
		[enable_all_plugins="auto"])

m4_divert_once([HELP_ENABLE], [])

<<<<<<< HEAD
AC_PLUGIN([aggregation],         [yes],                     [Aggregation plugin])
AC_PLUGIN([amqp],                [$with_librabbitmq],       [AMQP output plugin])
AC_PLUGIN([apache],              [$with_libcurl],           [Apache httpd statistics])
AC_PLUGIN([apcups],              [yes],                     [Statistics of UPSes by APC])
AC_PLUGIN([apple_sensors],       [$with_libiokit],          [Apple hardware sensors])
AC_PLUGIN([aquaero],             [$with_libaquaero5],       [Aquaero hardware sensors])
AC_PLUGIN([ascent],              [$plugin_ascent],          [AscentEmu player statistics])
AC_PLUGIN([barometer],           [$plugin_barometer],       [Barometer sensor on I2C])
AC_PLUGIN([battery],             [$plugin_battery],         [Battery statistics])
AC_PLUGIN([bind],                [$plugin_bind],            [ISC Bind nameserver statistics])
AC_PLUGIN([ceph],                [$plugin_ceph],            [Ceph daemon statistics])
AC_PLUGIN([cgroups],             [$plugin_cgroups],         [CGroups CPU usage accounting])
AC_PLUGIN([chrony],              [yes],                     [Chrony statistics])
AC_PLUGIN([conntrack],           [$plugin_conntrack],       [nf_conntrack statistics])
AC_PLUGIN([contextswitch],       [$plugin_contextswitch],   [context switch statistics])
AC_PLUGIN([cpu],                 [$plugin_cpu],             [CPU usage statistics])
AC_PLUGIN([cpufreq],             [$plugin_cpufreq],         [CPU frequency statistics])
AC_PLUGIN([cpusleep],            [$plugin_cpusleep],        [CPU sleep statistics])
AC_PLUGIN([csv],                 [yes],                     [CSV output plugin])
AC_PLUGIN([curl],                [$with_libcurl],           [CURL generic web statistics])
AC_PLUGIN([curl_json],           [$plugin_curl_json],       [CouchDB statistics])
AC_PLUGIN([curl_xml],            [$plugin_curl_xml],        [CURL generic xml statistics])
AC_PLUGIN([dbi],                 [$with_libdbi],            [General database statistics])
AC_PLUGIN([df],                  [$plugin_df],              [Filesystem usage statistics])
AC_PLUGIN([disk],                [$plugin_disk],            [Disk usage statistics])
AC_PLUGIN([dns],                 [$with_libpcap],           [DNS traffic analysis])
AC_PLUGIN([drbd],                [$plugin_drbd],            [DRBD statistics])
AC_PLUGIN([email],               [yes],                     [EMail statistics])
AC_PLUGIN([entropy],             [$plugin_entropy],         [Entropy statistics])
AC_PLUGIN([ethstat],             [$plugin_ethstat],         [Stats from NIC driver])
AC_PLUGIN([exec],                [yes],                     [Execution of external programs])
AC_PLUGIN([fhcount],             [$plugin_fhcount],         [File handles statistics])
AC_PLUGIN([filecount],           [yes],                     [Count files in directories])
AC_PLUGIN([fscache],             [$plugin_fscache],         [fscache statistics])
AC_PLUGIN([gmond],               [$with_libganglia],        [Ganglia plugin])
AC_PLUGIN([grpc],                [$plugin_grpc],            [gRPC plugin])
AC_PLUGIN([hddtemp],             [yes],                     [Query hddtempd])
AC_PLUGIN([interface],           [$plugin_interface],       [Interface traffic statistics])
AC_PLUGIN([ipc],                 [$plugin_ipc],             [IPC statistics])
AC_PLUGIN([ipmi],                [$plugin_ipmi],            [IPMI sensor statistics])
AC_PLUGIN([iptables],            [$with_libiptc],           [IPTables rule counters])
AC_PLUGIN([ipvs],                [$plugin_ipvs],            [IPVS connection statistics])
AC_PLUGIN([irq],                 [$plugin_irq],             [IRQ statistics])
AC_PLUGIN([java],                [$with_java],              [Embed the Java Virtual Machine])
AC_PLUGIN([load],                [$plugin_load],            [System load])
AC_PLUGIN([log_logstash],        [$plugin_log_logstash],    [Logstash json_event compatible logging])
AC_PLUGIN([logfile],             [yes],                     [File logging plugin])
AC_PLUGIN([lpar],                [$with_perfstat],          [AIX logical partitions statistics])
AC_PLUGIN([lvm],                 [$with_liblvm2app],        [LVM statistics])
AC_PLUGIN([madwifi],             [$have_linux_wireless_h],  [Madwifi wireless statistics])
AC_PLUGIN([match_empty_counter], [yes],                     [The empty counter match])
AC_PLUGIN([match_hashed],        [yes],                     [The hashed match])
AC_PLUGIN([match_regex],         [yes],                     [The regex match])
AC_PLUGIN([match_timediff],      [yes],                     [The timediff match])
AC_PLUGIN([match_value],         [yes],                     [The value match])
AC_PLUGIN([mbmon],               [yes],                     [Query mbmond])
AC_PLUGIN([md],                  [$have_linux_raid_md_u_h], [md (Linux software RAID) devices])
AC_PLUGIN([memcachec],           [$with_libmemcached],      [memcachec statistics])
AC_PLUGIN([memcached],           [yes],                     [memcached statistics])
AC_PLUGIN([memory],              [$plugin_memory],          [Memory usage])
AC_PLUGIN([mic],                 [$with_mic],               [Intel Many Integrated Core stats])
AC_PLUGIN([modbus],              [$with_libmodbus],         [Modbus plugin])
AC_PLUGIN([mqtt],                [$with_libmosquitto],      [MQTT output plugin])
AC_PLUGIN([multimeter],          [$plugin_multimeter],      [Read multimeter values])
AC_PLUGIN([mysql],               [$with_libmysql],          [MySQL statistics])
AC_PLUGIN([netapp],              [$with_libnetapp],         [NetApp plugin])
AC_PLUGIN([netlink],             [$with_libmnl],            [Enhanced Linux network statistics])
AC_PLUGIN([network],             [yes],                     [Network communication plugin])
AC_PLUGIN([nfs],                 [$plugin_nfs],             [NFS statistics])
AC_PLUGIN([nginx],               [$with_libcurl],           [nginx statistics])
AC_PLUGIN([notify_desktop],      [$with_libnotify],         [Desktop notifications])
AC_PLUGIN([notify_email],        [$with_libesmtp],          [Email notifier])
AC_PLUGIN([notify_nagios],       [yes],                     [Nagios notification plugin])
AC_PLUGIN([ntpd],                [yes],                     [NTPd statistics])
AC_PLUGIN([numa],                [$plugin_numa],            [NUMA virtual memory statistics])
AC_PLUGIN([nut],                 [$with_libupsclient],      [Network UPS tools statistics])
AC_PLUGIN([olsrd],               [yes],                     [olsrd statistics])
AC_PLUGIN([onewire],             [$with_libowcapi],         [OneWire sensor statistics])
AC_PLUGIN([openldap],            [$with_libldap],           [OpenLDAP statistics])
AC_PLUGIN([openvpn],             [yes],                     [OpenVPN client statistics])
AC_PLUGIN([oracle],              [$with_oracle],            [Oracle plugin])
AC_PLUGIN([perl],                [$plugin_perl],            [Embed a Perl interpreter])
AC_PLUGIN([pf],                  [$have_net_pfvar_h],       [BSD packet filter (PF) statistics])
=======
AC_PLUGIN([aggregation], [yes],                [Aggregation plugin])
AC_PLUGIN([amqp],        [$with_librabbitmq],  [AMQP output plugin])
AC_PLUGIN([apache],      [$with_libcurl],      [Apache httpd statistics])
AC_PLUGIN([apcups],      [yes],                [Statistics of UPSes by APC])
AC_PLUGIN([apple_sensors], [$with_libiokit],   [Apple's hardware sensors])
AC_PLUGIN([aquaero],     [$with_libaquaero5],  [Aquaero's hardware sensors])
AC_PLUGIN([ascent],      [$plugin_ascent],     [AscentEmu player statistics])
AC_PLUGIN([barometer],   [$plugin_barometer],  [Barometer sensor on I2C])
AC_PLUGIN([battery],     [$plugin_battery],    [Battery statistics])
AC_PLUGIN([bind],        [$plugin_bind],       [ISC Bind nameserver statistics])
AC_PLUGIN([ceph],        [$plugin_ceph],       [Ceph daemon statistics])
AC_PLUGIN([conntrack],   [$plugin_conntrack],  [nf_conntrack statistics])
AC_PLUGIN([contextswitch], [$plugin_contextswitch], [context switch statistics])
AC_PLUGIN([cpufreq],     [$plugin_cpufreq],    [CPU frequency statistics])
AC_PLUGIN([cpu],         [$plugin_cpu],        [CPU usage statistics])
AC_PLUGIN([csv],         [yes],                [CSV output plugin])
AC_PLUGIN([curl],        [$with_libcurl],      [CURL generic web statistics])
AC_PLUGIN([curl_json],   [$plugin_curl_json],    [CouchDB statistics])
AC_PLUGIN([curl_xml],   [$plugin_curl_xml],    [CURL generic xml statistics])
AC_PLUGIN([cgroups],     [$plugin_cgroups],    [CGroups CPU usage accounting])
AC_PLUGIN([dbi],         [$with_libdbi],       [General database statistics])
AC_PLUGIN([df],          [$plugin_df],         [Filesystem usage statistics])
AC_PLUGIN([disk],        [$plugin_disk],       [Disk usage statistics])
AC_PLUGIN([drbd],        [$plugin_drbd],       [DRBD statistics])
AC_PLUGIN([dns],         [$with_libpcap],      [DNS traffic analysis])
AC_PLUGIN([email],       [yes],                [EMail statistics])
AC_PLUGIN([entropy],     [$plugin_entropy],    [Entropy statistics])
AC_PLUGIN([ethstat],     [$plugin_ethstat],    [Stats from NIC driver])
AC_PLUGIN([exec],        [yes],                [Execution of external programs])
AC_PLUGIN([fhcount],     [$plugin_fhcount],    [File handles statistics])
AC_PLUGIN([filecount],   [yes],                [Count files in directories])
AC_PLUGIN([fscache],     [$plugin_fscache],    [fscache statistics])
AC_PLUGIN([gmond],       [$with_libganglia],   [Ganglia plugin])
AC_PLUGIN([gps],         [$plugin_gps],        [GPS plugin])
AC_PLUGIN([hddtemp],     [yes],                [Query hddtempd])
AC_PLUGIN([interface],   [$plugin_interface],  [Interface traffic statistics])
AC_PLUGIN([ipc],         [$plugin_ipc],        [IPC statistics])
AC_PLUGIN([ipmi],        [$plugin_ipmi],       [IPMI sensor statistics])
AC_PLUGIN([iptables],    [$with_libiptc],      [IPTables rule counters])
AC_PLUGIN([ipvs],        [$plugin_ipvs],       [IPVS connection statistics])
AC_PLUGIN([irq],         [$plugin_irq],        [IRQ statistics])
AC_PLUGIN([java],        [$with_java],         [Embed the Java Virtual Machine])
AC_PLUGIN([load],        [$plugin_load],       [System load])
AC_PLUGIN([logfile],     [yes],                [File logging plugin])
AC_PLUGIN([log_logstash], [$plugin_log_logstash], [Logstash json_event compatible logging])
AC_PLUGIN([lpar],        [$with_perfstat],     [AIX logical partitions statistics])
AC_PLUGIN([lvm],         [$with_liblvm2app],   [LVM statistics])
AC_PLUGIN([madwifi],     [$have_linux_wireless_h], [Madwifi wireless statistics])
AC_PLUGIN([match_empty_counter], [yes],        [The empty counter match])
AC_PLUGIN([match_hashed], [yes],               [The hashed match])
AC_PLUGIN([match_regex], [yes],                [The regex match])
AC_PLUGIN([match_timediff], [yes],             [The timediff match])
AC_PLUGIN([match_value], [yes],                [The value match])
AC_PLUGIN([mbmon],       [yes],                [Query mbmond])
AC_PLUGIN([md],          [$have_linux_raid_md_u_h], [md (Linux software RAID) devices])
AC_PLUGIN([memcachec],   [$with_libmemcached], [memcachec statistics])
AC_PLUGIN([memcached],   [yes],                [memcached statistics])
AC_PLUGIN([memory],      [$plugin_memory],     [Memory usage])
AC_PLUGIN([mic],         [$with_mic],          [Intel Many Integrated Core stats])
AC_PLUGIN([modbus],      [$with_libmodbus],    [Modbus plugin])
AC_PLUGIN([mqtt],        [$with_libmosquitto], [MQTT output plugin])
AC_PLUGIN([multimeter],  [$plugin_multimeter], [Read multimeter values])
AC_PLUGIN([mysql],       [$with_libmysql],     [MySQL statistics])
AC_PLUGIN([netapp],      [$with_libnetapp],    [NetApp plugin])
AC_PLUGIN([netlink],     [$with_libmnl],       [Enhanced Linux network statistics])
AC_PLUGIN([network],     [yes],                [Network communication plugin])
AC_PLUGIN([nfs],         [$plugin_nfs],        [NFS statistics])
AC_PLUGIN([nginx],       [$with_libcurl],      [nginx statistics])
AC_PLUGIN([notify_desktop], [$with_libnotify], [Desktop notifications])
AC_PLUGIN([notify_email], [$with_libesmtp],    [Email notifier])
AC_PLUGIN([ntpd],        [yes],                [NTPd statistics])
AC_PLUGIN([numa],        [$plugin_numa],       [NUMA virtual memory statistics])
AC_PLUGIN([nut],         [$with_libupsclient], [Network UPS tools statistics])
AC_PLUGIN([olsrd],       [yes],                [olsrd statistics])
AC_PLUGIN([onewire],     [$with_libowcapi],    [OneWire sensor statistics])
AC_PLUGIN([openldap],    [$with_libldap],      [OpenLDAP statistics])
AC_PLUGIN([openvpn],     [yes],                [OpenVPN client statistics])
AC_PLUGIN([oracle],      [$with_oracle],       [Oracle plugin])
AC_PLUGIN([perl],        [$plugin_perl],       [Embed a Perl interpreter])
AC_PLUGIN([pf],          [$have_net_pfvar_h],  [BSD packet filter (PF) statistics])
>>>>>>> 7c14b05d
# FIXME: Check for libevent, too.
AC_PLUGIN([pinba],               [$plugin_pinba],           [Pinba statistics])
AC_PLUGIN([ping],                [$with_liboping],          [Network latency statistics])
AC_PLUGIN([postgresql],          [$with_libpq],             [PostgreSQL database statistics])
AC_PLUGIN([powerdns],            [yes],                     [PowerDNS statistics])
AC_PLUGIN([processes],           [$plugin_processes],       [Process statistics])
AC_PLUGIN([protocols],           [$plugin_protocols],       [Protocol (IP, TCP, ...) statistics])
AC_PLUGIN([python],              [$plugin_python],          [Embed a Python interpreter])
AC_PLUGIN([redis],               [$with_libhiredis],        [Redis plugin])
AC_PLUGIN([routeros],            [$with_librouteros],       [RouterOS plugin])
AC_PLUGIN([rrdcached],           [$librrd_rrdc_update],     [RRDTool output plugin])
AC_PLUGIN([rrdtool],             [$with_librrd],            [RRDTool output plugin])
AC_PLUGIN([sensors],             [$with_libsensors],        [lm_sensors statistics])
AC_PLUGIN([serial],              [$plugin_serial],          [serial port traffic])
AC_PLUGIN([sigrok],              [$with_libsigrok],         [sigrok acquisition sources])
AC_PLUGIN([smart],               [$plugin_smart],           [SMART statistics])
AC_PLUGIN([snmp],                [$with_libnetsnmp],        [SNMP querying plugin])
AC_PLUGIN([statsd],              [yes],                     [StatsD plugin])
AC_PLUGIN([swap],                [$plugin_swap],            [Swap usage statistics])
AC_PLUGIN([syslog],              [$have_syslog],            [Syslog logging plugin])
AC_PLUGIN([table],               [yes],                     [Parsing of tabular data])
AC_PLUGIN([tail],                [yes],                     [Parsing of logfiles])
AC_PLUGIN([tail_csv],            [yes],                     [Parsing of CSV files])
AC_PLUGIN([tape],                [$plugin_tape],            [Tape drive statistics])
AC_PLUGIN([target_notification], [yes],                     [The notification target])
AC_PLUGIN([target_replace],      [yes],                     [The replace target])
AC_PLUGIN([target_scale],        [yes],                     [The scale target])
AC_PLUGIN([target_set],          [yes],                     [The set target])
AC_PLUGIN([target_v5upgrade],    [yes],                     [The v5upgrade target])
AC_PLUGIN([tcpconns],            [$plugin_tcpconns],        [TCP connection statistics])
AC_PLUGIN([teamspeak2],          [yes],                     [TeamSpeak2 server statistics])
AC_PLUGIN([ted],                 [$plugin_ted],             [Read The Energy Detective values])
AC_PLUGIN([thermal],             [$plugin_thermal],         [Linux ACPI thermal zone statistics])
AC_PLUGIN([threshold],           [yes],                     [Threshold checking plugin])
AC_PLUGIN([tokyotyrant],         [$with_libtokyotyrant],    [TokyoTyrant database statistics])
AC_PLUGIN([turbostat],           [$plugin_turbostat],       [Advanced statistic on Intel cpu states])
AC_PLUGIN([unixsock],            [yes],                     [Unixsock communication plugin])
AC_PLUGIN([uptime],              [$plugin_uptime],          [Uptime statistics])
AC_PLUGIN([users],               [$plugin_users],           [User statistics])
AC_PLUGIN([uuid],                [yes],                     [UUID as hostname plugin])
AC_PLUGIN([varnish],             [$with_libvarnish],        [Varnish cache statistics])
AC_PLUGIN([virt],                [$plugin_virt],            [Virtual machine statistics])
AC_PLUGIN([vmem],                [$plugin_vmem],            [Virtual memory statistics])
AC_PLUGIN([vserver],             [$plugin_vserver],         [Linux VServer statistics])
AC_PLUGIN([wireless],            [$plugin_wireless],        [Wireless statistics])
AC_PLUGIN([write_graphite],      [yes],                     [Graphite / Carbon output plugin])
AC_PLUGIN([write_http],          [$with_libcurl],           [HTTP output plugin])
AC_PLUGIN([write_kafka],         [$with_librdkafka],        [Kafka output plugin])
AC_PLUGIN([write_log],           [yes],                     [Log output plugin])
AC_PLUGIN([write_mongodb],       [$with_libmongoc],         [MongoDB output plugin])
AC_PLUGIN([write_redis],         [$with_libhiredis],        [Redis output plugin])
AC_PLUGIN([write_riemann],       [$with_libriemann_client], [Riemann output plugin])
AC_PLUGIN([write_sensu],         [yes],                     [Sensu output plugin])
AC_PLUGIN([write_tsdb],          [yes],                     [TSDB output plugin])
AC_PLUGIN([xencpu],              [$plugin_xencpu],          [Xen Host CPU usage])
AC_PLUGIN([xmms],                [$with_libxmms],           [XMMS statistics])
AC_PLUGIN([zfs_arc],             [$plugin_zfs_arc],         [ZFS ARC statistics])
AC_PLUGIN([zone],                [$plugin_zone],            [Solaris container statistics])
AC_PLUGIN([zookeeper],           [yes],                     [Zookeeper statistics])

dnl Default configuration file
# Load either syslog or logfile
LOAD_PLUGIN_SYSLOG=""
LOAD_PLUGIN_LOGFILE=""
LOAD_PLUGIN_LOG_LOGSTASH=""

AC_MSG_CHECKING([which default log plugin to load])
default_log_plugin="none"
if test "x$enable_syslog" = "xyes"
then
	default_log_plugin="syslog"
else
	LOAD_PLUGIN_SYSLOG="##"
fi

if test "x$enable_logfile" = "xyes"
then
	if test "x$default_log_plugin" = "xnone"
	then
		default_log_plugin="logfile"
	else
		LOAD_PLUGIN_LOGFILE="#"
	fi
else
	LOAD_PLUGIN_LOGFILE="##"
fi

if test "x$enable_log_logstash" = "xyes"
then
  LOAD_PLUGIN_LOG_LOGSTASH="#"
else
  LOAD_PLUGIN_LOG_LOGSTASH="##"
fi


AC_MSG_RESULT([$default_log_plugin])

AC_SUBST(LOAD_PLUGIN_SYSLOG)
AC_SUBST(LOAD_PLUGIN_LOGFILE)
AC_SUBST(LOAD_PLUGIN_LOG_LOGSTASH)

DEFAULT_LOG_LEVEL="info"
if test "x$enable_debug" = "xyes"
then
	DEFAULT_LOG_LEVEL="debug"
fi
AC_SUBST(DEFAULT_LOG_LEVEL)

# Load only one of rrdtool, network, csv in the default config.
LOAD_PLUGIN_RRDTOOL=""
LOAD_PLUGIN_NETWORK=""
LOAD_PLUGIN_CSV=""

AC_MSG_CHECKING([which default write plugin to load])
default_write_plugin="none"
if test "x$enable_rrdtool" = "xyes"
then
	default_write_plugin="rrdtool"
else
	LOAD_PLUGIN_RRDTOOL="##"
fi

if test "x$enable_network" = "xyes"
then
	if test "x$default_write_plugin" = "xnone"
	then
		default_write_plugin="network"
	else
		LOAD_PLUGIN_NETWORK="#"
	fi
else
	LOAD_PLUGIN_NETWORK="##"
fi

if test "x$enable_csv" = "xyes"
then
	if test "x$default_write_plugin" = "xnone"
	then
		default_write_plugin="csv"
	else
		LOAD_PLUGIN_CSV="#"
	fi
else
	LOAD_PLUGIN_CSV="##"
fi
AC_MSG_RESULT([$default_write_plugin])

AC_SUBST(LOAD_PLUGIN_RRDTOOL)
AC_SUBST(LOAD_PLUGIN_NETWORK)
AC_SUBST(LOAD_PLUGIN_CSV)

dnl ip_vs.h
if test "x$ac_system" = "xLinux" \
	&& test "x$have_linux_ip_vs_h$have_net_ip_vs_h$have_ip_vs_h" = "xnonono"
then
	enable_ipvs="$enable_ipvs (ip_vs.h not found)"
fi

if test "x$ip_vs_h_needs_kernel_cflags" = "xyes"
then
	enable_ipvs="$enable_ipvs (needs $KERNEL_CFLAGS)"
fi

dnl Perl bindings
PERL_BINDINGS_OPTIONS="PREFIX=${prefix}"
AC_ARG_WITH(perl-bindings, [AS_HELP_STRING([--with-perl-bindings@<:@=OPTIONS@:>@], [Options passed to "perl Makefile.PL".])],
[
	if test "x$withval" != "xno" && test "x$withval" != "xyes"
	then
		PERL_BINDINGS_OPTIONS="$withval"
		with_perl_bindings="yes"
	else
		with_perl_bindings="$withval"
	fi
],
[
	if test -n "$perl_interpreter"
	then
		with_perl_bindings="yes"
	else
		with_perl_bindings="no (no perl interpreter found)"
	fi
])
if test "x$with_perl_bindings" = "xyes"
then
	PERL_BINDINGS="perl"
else
	PERL_BINDINGS=""
fi
AC_SUBST(PERL_BINDINGS)
AC_SUBST(PERL_BINDINGS_OPTIONS)

dnl libcollectdclient
LCC_VERSION_MAJOR=`echo $PACKAGE_VERSION | cut -d'.' -f1`
LCC_VERSION_MINOR=`echo $PACKAGE_VERSION | cut -d'.' -f2`
LCC_VERSION_PATCH=`echo $PACKAGE_VERSION | cut -d'.' -f3`

LCC_VERSION_EXTRA=`echo $PACKAGE_VERSION | cut -d'.' -f4-`

LCC_VERSION_STRING="$LCC_VERSION_MAJOR.$LCC_VERSION_MINOR.$LCC_VERSION_PATCH"

AC_SUBST(LCC_VERSION_MAJOR)
AC_SUBST(LCC_VERSION_MINOR)
AC_SUBST(LCC_VERSION_PATCH)
AC_SUBST(LCC_VERSION_EXTRA)
AC_SUBST(LCC_VERSION_STRING)

AC_CONFIG_FILES(src/libcollectdclient/collectd/lcc_features.h)

AM_CFLAGS="-Wall"
AM_CXXFLAGS="-Wall"
if test "x$enable_werror" != "xno"
then
        AM_CFLAGS="$AM_CFLAGS -Werror"
        AM_CXXFLAGS="$AM_CXXFLAGS -Werror"
fi
AC_SUBST([AM_CFLAGS])
AC_SUBST([AM_CXXFLAGS])

AC_CONFIG_FILES([Makefile proto/Makefile src/Makefile src/daemon/Makefile src/collectd.conf src/libcollectdclient/Makefile src/libcollectdclient/libcollectdclient.pc src/liboconfig/Makefile bindings/Makefile bindings/java/Makefile])
AC_OUTPUT

if test "x$with_librrd" = "xyes" \
	&& test "x$librrd_threadsafe" != "xyes"
then
	with_librrd="yes (warning: librrd is not thread-safe)"
fi

if test "x$with_libperl" = "xyes"
then
	with_libperl="yes (version `$perl_interpreter -MConfig -e 'print $Config{version};'`)"
else
	enable_perl="no (needs libperl)"
fi

if test "x$enable_perl" = "xno" && test "x$c_cv_have_perl_ithreads" = "xno"
then
	enable_perl="no (libperl doesn't support ithreads)"
fi

if test "x$with_perl_bindings" = "xyes" \
	&& test "x$PERL_BINDINGS_OPTIONS" != "x"
then
	with_perl_bindings="yes ($PERL_BINDINGS_OPTIONS)"
fi

<<<<<<< HEAD
AC_MSG_RESULT()
AC_MSG_RESULT([Configuration:])
AC_MSG_RESULT([  Build:])
AC_MSG_RESULT([    Platform  . . . . . . $ac_system])
AC_MSG_RESULT([    CC  . . . . . . . . . $CC])
AC_MSG_RESULT([    CFLAGS  . . . . . . . $AM_CFLAGS $CFLAGS])
AC_MSG_RESULT([    CXXFLAGS  . . . . . . $AM_CXXFLAGS $CXXFLAGS])
AC_MSG_RESULT([    CPP . . . . . . . . . $CPP])
AC_MSG_RESULT([    CPPFLAGS  . . . . . . $CPPFLAGS])
AC_MSG_RESULT([    GRPC_CPP_PLUGIN . . . $GRPC_CPP_PLUGIN])
AC_MSG_RESULT([    LD  . . . . . . . . . $LD])
AC_MSG_RESULT([    LDFLAGS . . . . . . . $LDFLAGS])
AC_MSG_RESULT([    PROTOC  . . . . . . . $PROTOC])
AC_MSG_RESULT([    YACC  . . . . . . . . $YACC])
AC_MSG_RESULT([    YFLAGS  . . . . . . . $YFLAGS])
AC_MSG_RESULT()
AC_MSG_RESULT([  Libraries:])
AC_MSG_RESULT([    intel mic . . . . . . $with_mic])
AC_MSG_RESULT([    libaquaero5 . . . . . $with_libaquaero5])
AC_MSG_RESULT([    libatasmart . . . . . $with_libatasmart])
AC_MSG_RESULT([    libcurl . . . . . . . $with_libcurl])
AC_MSG_RESULT([    libdbi  . . . . . . . $with_libdbi])
AC_MSG_RESULT([    libesmtp  . . . . . . $with_libesmtp])
AC_MSG_RESULT([    libganglia  . . . . . $with_libganglia])
AC_MSG_RESULT([    libgcrypt . . . . . . $with_libgcrypt])
AC_MSG_RESULT([    libgrpc++ . . . . . . $with_libgrpcpp])
AC_MSG_RESULT([    libhal  . . . . . . . $with_libhal])
AC_MSG_RESULT([    libhiredis  . . . . . $with_libhiredis])
AC_MSG_RESULT([    libi2c-dev  . . . . . $with_libi2c])
AC_MSG_RESULT([    libiokit  . . . . . . $with_libiokit])
AC_MSG_RESULT([    libiptc . . . . . . . $with_libiptc])
AC_MSG_RESULT([    libjvm  . . . . . . . $with_java])
AC_MSG_RESULT([    libkstat  . . . . . . $with_kstat])
AC_MSG_RESULT([    libkvm  . . . . . . . $with_libkvm])
AC_MSG_RESULT([    libldap . . . . . . . $with_libldap])
AC_MSG_RESULT([    liblvm2app  . . . . . $with_liblvm2app])
AC_MSG_RESULT([    libmemcached  . . . . $with_libmemcached])
AC_MSG_RESULT([    libmnl  . . . . . . . $with_libmnl])
AC_MSG_RESULT([    libmodbus . . . . . . $with_libmodbus])
AC_MSG_RESULT([    libmongoc . . . . . . $with_libmongoc])
AC_MSG_RESULT([    libmosquitto  . . . . $with_libmosquitto])
AC_MSG_RESULT([    libmysql  . . . . . . $with_libmysql])
AC_MSG_RESULT([    libnetapp . . . . . . $with_libnetapp])
AC_MSG_RESULT([    libnetsnmp  . . . . . $with_libnetsnmp])
AC_MSG_RESULT([    libnotify . . . . . . $with_libnotify])
AC_MSG_RESULT([    liboconfig  . . . . . $with_liboconfig])
AC_MSG_RESULT([    libopenipmi . . . . . $with_libopenipmipthread])
AC_MSG_RESULT([    liboping  . . . . . . $with_liboping])
AC_MSG_RESULT([    libowcapi . . . . . . $with_libowcapi])
AC_MSG_RESULT([    libpcap . . . . . . . $with_libpcap])
AC_MSG_RESULT([    libperfstat . . . . . $with_perfstat])
AC_MSG_RESULT([    libperl . . . . . . . $with_libperl])
AC_MSG_RESULT([    libpq . . . . . . . . $with_libpq])
AC_MSG_RESULT([    libprotobuf . . . . . $with_libprotobuf])
AC_MSG_RESULT([    libprotobuf-c . . . . $with_libprotobuf_c])
AC_MSG_RESULT([    libpython . . . . . . $with_libpython])
AC_MSG_RESULT([    librabbitmq . . . . . $with_librabbitmq])
AC_MSG_RESULT([    libriemann-client . . $with_libriemann_client])
AC_MSG_RESULT([    librdkafka  . . . . . $with_librdkafka])
AC_MSG_RESULT([    librouteros . . . . . $with_librouteros])
AC_MSG_RESULT([    librrd  . . . . . . . $with_librrd])
AC_MSG_RESULT([    libsensors  . . . . . $with_libsensors])
AC_MSG_RESULT([    libsigrok   . . . . . $with_libsigrok])
AC_MSG_RESULT([    libstatgrab . . . . . $with_libstatgrab])
AC_MSG_RESULT([    libtokyotyrant  . . . $with_libtokyotyrant])
AC_MSG_RESULT([    libudev . . . . . . . $with_libudev])
AC_MSG_RESULT([    libupsclient  . . . . $with_libupsclient])
AC_MSG_RESULT([    libvarnish  . . . . . $with_libvarnish])
AC_MSG_RESULT([    libvirt . . . . . . . $with_libvirt])
AC_MSG_RESULT([    libxenctrl  . . . . . $with_libxenctrl])
AC_MSG_RESULT([    libxml2 . . . . . . . $with_libxml2])
AC_MSG_RESULT([    libxmms . . . . . . . $with_libxmms])
AC_MSG_RESULT([    libyajl . . . . . . . $with_libyajl])
AC_MSG_RESULT([    oracle  . . . . . . . $with_oracle])
AC_MSG_RESULT([    protobuf-c  . . . . . $have_protoc_c])
AC_MSG_RESULT([    protoc 3  . . . . . . $have_protoc3])
AC_MSG_RESULT()
AC_MSG_RESULT([  Features:])
AC_MSG_RESULT([    daemon mode . . . . . $enable_daemon])
AC_MSG_RESULT([    debug . . . . . . . . $enable_debug])
AC_MSG_RESULT()
AC_MSG_RESULT([  Bindings:])
AC_MSG_RESULT([    perl  . . . . . . . . $with_perl_bindings])
AC_MSG_RESULT()
AC_MSG_RESULT([  Modules:])
AC_MSG_RESULT([    aggregation . . . . . $enable_aggregation])
AC_MSG_RESULT([    amqp    . . . . . . . $enable_amqp])
AC_MSG_RESULT([    apache  . . . . . . . $enable_apache])
AC_MSG_RESULT([    apcups  . . . . . . . $enable_apcups])
AC_MSG_RESULT([    apple_sensors . . . . $enable_apple_sensors])
AC_MSG_RESULT([    aquaero . . . . . . . $enable_aquaero])
AC_MSG_RESULT([    ascent  . . . . . . . $enable_ascent])
AC_MSG_RESULT([    barometer . . . . . . $enable_barometer])
AC_MSG_RESULT([    battery . . . . . . . $enable_battery])
AC_MSG_RESULT([    bind  . . . . . . . . $enable_bind])
AC_MSG_RESULT([    ceph  . . . . . . . . $enable_ceph])
AC_MSG_RESULT([    cgroups . . . . . . . $enable_cgroups])
AC_MSG_RESULT([    chrony. . . . . . . . $enable_chrony])
AC_MSG_RESULT([    conntrack . . . . . . $enable_conntrack])
AC_MSG_RESULT([    contextswitch . . . . $enable_contextswitch])
AC_MSG_RESULT([    cpu . . . . . . . . . $enable_cpu])
AC_MSG_RESULT([    cpufreq . . . . . . . $enable_cpufreq])
AC_MSG_RESULT([    cpusleep  . . . . . . $enable_cpusleep])
AC_MSG_RESULT([    csv . . . . . . . . . $enable_csv])
AC_MSG_RESULT([    curl  . . . . . . . . $enable_curl])
AC_MSG_RESULT([    curl_json . . . . . . $enable_curl_json])
AC_MSG_RESULT([    curl_xml  . . . . . . $enable_curl_xml])
AC_MSG_RESULT([    dbi . . . . . . . . . $enable_dbi])
AC_MSG_RESULT([    df  . . . . . . . . . $enable_df])
AC_MSG_RESULT([    disk  . . . . . . . . $enable_disk])
AC_MSG_RESULT([    dns . . . . . . . . . $enable_dns])
AC_MSG_RESULT([    drbd  . . . . . . . . $enable_drbd])
AC_MSG_RESULT([    email . . . . . . . . $enable_email])
AC_MSG_RESULT([    entropy . . . . . . . $enable_entropy])
AC_MSG_RESULT([    ethstat . . . . . . . $enable_ethstat])
AC_MSG_RESULT([    exec  . . . . . . . . $enable_exec])
AC_MSG_RESULT([    fhcount . . . . . . . $enable_fhcount])
AC_MSG_RESULT([    filecount . . . . . . $enable_filecount])
AC_MSG_RESULT([    fscache . . . . . . . $enable_fscache])
AC_MSG_RESULT([    gmond . . . . . . . . $enable_gmond])
AC_MSG_RESULT([    grpc  . . . . . . . . $enable_grpc])
AC_MSG_RESULT([    hddtemp . . . . . . . $enable_hddtemp])
AC_MSG_RESULT([    interface . . . . . . $enable_interface])
AC_MSG_RESULT([    ipc . . . . . . . . . $enable_ipc])
AC_MSG_RESULT([    ipmi  . . . . . . . . $enable_ipmi])
AC_MSG_RESULT([    iptables  . . . . . . $enable_iptables])
AC_MSG_RESULT([    ipvs  . . . . . . . . $enable_ipvs])
AC_MSG_RESULT([    irq . . . . . . . . . $enable_irq])
AC_MSG_RESULT([    java  . . . . . . . . $enable_java])
AC_MSG_RESULT([    load  . . . . . . . . $enable_load])
AC_MSG_RESULT([    logfile . . . . . . . $enable_logfile])
AC_MSG_RESULT([    log_logstash  . . . . $enable_log_logstash])
AC_MSG_RESULT([    lpar  . . . . . . . . $enable_lpar])
AC_MSG_RESULT([    lvm . . . . . . . . . $enable_lvm])
AC_MSG_RESULT([    madwifi . . . . . . . $enable_madwifi])
AC_MSG_RESULT([    match_empty_counter . $enable_match_empty_counter])
AC_MSG_RESULT([    match_hashed  . . . . $enable_match_hashed])
AC_MSG_RESULT([    match_regex . . . . . $enable_match_regex])
AC_MSG_RESULT([    match_timediff  . . . $enable_match_timediff])
AC_MSG_RESULT([    match_value . . . . . $enable_match_value])
AC_MSG_RESULT([    mbmon . . . . . . . . $enable_mbmon])
AC_MSG_RESULT([    md  . . . . . . . . . $enable_md])
AC_MSG_RESULT([    memcachec . . . . . . $enable_memcachec])
AC_MSG_RESULT([    memcached . . . . . . $enable_memcached])
AC_MSG_RESULT([    memory  . . . . . . . $enable_memory])
AC_MSG_RESULT([    mic . . . . . . . . . $enable_mic])
AC_MSG_RESULT([    modbus  . . . . . . . $enable_modbus])
AC_MSG_RESULT([    mqtt  . . . . . . . . $enable_mqtt])
AC_MSG_RESULT([    multimeter  . . . . . $enable_multimeter])
AC_MSG_RESULT([    mysql . . . . . . . . $enable_mysql])
AC_MSG_RESULT([    netapp  . . . . . . . $enable_netapp])
AC_MSG_RESULT([    netlink . . . . . . . $enable_netlink])
AC_MSG_RESULT([    network . . . . . . . $enable_network])
AC_MSG_RESULT([    nfs . . . . . . . . . $enable_nfs])
AC_MSG_RESULT([    nginx . . . . . . . . $enable_nginx])
AC_MSG_RESULT([    notify_desktop  . . . $enable_notify_desktop])
AC_MSG_RESULT([    notify_email  . . . . $enable_notify_email])
AC_MSG_RESULT([    notify_nagios . . . . $enable_notify_nagios])
AC_MSG_RESULT([    ntpd  . . . . . . . . $enable_ntpd])
AC_MSG_RESULT([    numa  . . . . . . . . $enable_numa])
AC_MSG_RESULT([    nut . . . . . . . . . $enable_nut])
AC_MSG_RESULT([    olsrd . . . . . . . . $enable_olsrd])
AC_MSG_RESULT([    onewire . . . . . . . $enable_onewire])
AC_MSG_RESULT([    openldap  . . . . . . $enable_openldap])
AC_MSG_RESULT([    openvpn . . . . . . . $enable_openvpn])
AC_MSG_RESULT([    oracle  . . . . . . . $enable_oracle])
AC_MSG_RESULT([    perl  . . . . . . . . $enable_perl])
AC_MSG_RESULT([    pf  . . . . . . . . . $enable_pf])
AC_MSG_RESULT([    pinba . . . . . . . . $enable_pinba])
AC_MSG_RESULT([    ping  . . . . . . . . $enable_ping])
AC_MSG_RESULT([    postgresql  . . . . . $enable_postgresql])
AC_MSG_RESULT([    powerdns  . . . . . . $enable_powerdns])
AC_MSG_RESULT([    processes . . . . . . $enable_processes])
AC_MSG_RESULT([    protocols . . . . . . $enable_protocols])
AC_MSG_RESULT([    python  . . . . . . . $enable_python])
AC_MSG_RESULT([    redis . . . . . . . . $enable_redis])
AC_MSG_RESULT([    routeros  . . . . . . $enable_routeros])
AC_MSG_RESULT([    rrdcached . . . . . . $enable_rrdcached])
AC_MSG_RESULT([    rrdtool . . . . . . . $enable_rrdtool])
AC_MSG_RESULT([    sensors . . . . . . . $enable_sensors])
AC_MSG_RESULT([    serial  . . . . . . . $enable_serial])
AC_MSG_RESULT([    sigrok  . . . . . . . $enable_sigrok])
AC_MSG_RESULT([    smart . . . . . . . . $enable_smart])
AC_MSG_RESULT([    snmp  . . . . . . . . $enable_snmp])
AC_MSG_RESULT([    statsd  . . . . . . . $enable_statsd])
AC_MSG_RESULT([    swap  . . . . . . . . $enable_swap])
AC_MSG_RESULT([    syslog  . . . . . . . $enable_syslog])
AC_MSG_RESULT([    table . . . . . . . . $enable_table])
AC_MSG_RESULT([    tail_csv  . . . . . . $enable_tail_csv])
AC_MSG_RESULT([    tail  . . . . . . . . $enable_tail])
AC_MSG_RESULT([    tape  . . . . . . . . $enable_tape])
AC_MSG_RESULT([    target_notification . $enable_target_notification])
AC_MSG_RESULT([    target_replace  . . . $enable_target_replace])
AC_MSG_RESULT([    target_scale  . . . . $enable_target_scale])
AC_MSG_RESULT([    target_set  . . . . . $enable_target_set])
AC_MSG_RESULT([    target_v5upgrade  . . $enable_target_v5upgrade])
AC_MSG_RESULT([    tcpconns  . . . . . . $enable_tcpconns])
AC_MSG_RESULT([    teamspeak2  . . . . . $enable_teamspeak2])
AC_MSG_RESULT([    ted . . . . . . . . . $enable_ted])
AC_MSG_RESULT([    thermal . . . . . . . $enable_thermal])
AC_MSG_RESULT([    threshold . . . . . . $enable_threshold])
AC_MSG_RESULT([    tokyotyrant . . . . . $enable_tokyotyrant])
AC_MSG_RESULT([    turbostat . . . . . . $enable_turbostat])
AC_MSG_RESULT([    unixsock  . . . . . . $enable_unixsock])
AC_MSG_RESULT([    uptime  . . . . . . . $enable_uptime])
AC_MSG_RESULT([    users . . . . . . . . $enable_users])
AC_MSG_RESULT([    uuid  . . . . . . . . $enable_uuid])
AC_MSG_RESULT([    varnish . . . . . . . $enable_varnish])
AC_MSG_RESULT([    virt  . . . . . . . . $enable_virt])
AC_MSG_RESULT([    vmem  . . . . . . . . $enable_vmem])
AC_MSG_RESULT([    vserver . . . . . . . $enable_vserver])
AC_MSG_RESULT([    wireless  . . . . . . $enable_wireless])
AC_MSG_RESULT([    write_graphite  . . . $enable_write_graphite])
AC_MSG_RESULT([    write_http  . . . . . $enable_write_http])
AC_MSG_RESULT([    write_kafka . . . . . $enable_write_kafka])
AC_MSG_RESULT([    write_log . . . . . . $enable_write_log])
AC_MSG_RESULT([    write_mongodb . . . . $enable_write_mongodb])
AC_MSG_RESULT([    write_redis . . . . . $enable_write_redis])
AC_MSG_RESULT([    write_riemann . . . . $enable_write_riemann])
AC_MSG_RESULT([    write_sensu . . . . . $enable_write_sensu])
AC_MSG_RESULT([    write_tsdb  . . . . . $enable_write_tsdb])
AC_MSG_RESULT([    xencpu  . . . . . . . $enable_xencpu])
AC_MSG_RESULT([    xmms  . . . . . . . . $enable_xmms])
AC_MSG_RESULT([    zfs_arc . . . . . . . $enable_zfs_arc])
AC_MSG_RESULT([    zone  . . . . . . . . $enable_zone])
AC_MSG_RESULT([    zookeeper . . . . . . $enable_zookeeper])
AC_MSG_RESULT()
=======
cat <<EOF;

Configuration:
  Build:
    Platform  . . . . . . $ac_system
    CC  . . . . . . . . . $CC
    CFLAGS  . . . . . . . $AM_CFLAGS $CFLAGS
    CPP . . . . . . . . . $CPP
    CPPFLAGS  . . . . . . $CPPFLAGS
    LD  . . . . . . . . . $LD
    LDFLAGS . . . . . . . $LDFLAGS
    YACC  . . . . . . . . $YACC
    YFLAGS  . . . . . . . $YFLAGS

  Libraries:
    intel mic . . . . . . $with_mic
    libaquaero5 . . . . . $with_libaquaero5
    libatasmart . . . . . $with_libatasmart
    libcurl . . . . . . . $with_libcurl
    libdbi  . . . . . . . $with_libdbi
    libesmtp  . . . . . . $with_libesmtp
    libganglia  . . . . . $with_libganglia
    libgcrypt . . . . . . $with_libgcrypt
    libgps  . . . . . . . $with_libgps
    libhal  . . . . . . . $with_libhal
    libhiredis  . . . . . $with_libhiredis
    libi2c-dev  . . . . . $with_libi2c
    libiokit  . . . . . . $with_libiokit
    libiptc . . . . . . . $with_libiptc
    libjvm  . . . . . . . $with_java
    libkstat  . . . . . . $with_kstat
    libkvm  . . . . . . . $with_libkvm
    libldap . . . . . . . $with_libldap
    liblvm2app  . . . . . $with_liblvm2app
    libmemcached  . . . . $with_libmemcached
    libmnl  . . . . . . . $with_libmnl
    libmodbus . . . . . . $with_libmodbus
    libmongoc . . . . . . $with_libmongoc
    libmosquitto  . . . . $with_libmosquitto
    libmysql  . . . . . . $with_libmysql
    libnetapp . . . . . . $with_libnetapp
    libnetsnmp  . . . . . $with_libnetsnmp
    libnotify . . . . . . $with_libnotify
    liboconfig  . . . . . $with_liboconfig
    libopenipmi . . . . . $with_libopenipmipthread
    liboping  . . . . . . $with_liboping
    libowcapi . . . . . . $with_libowcapi
    libpcap . . . . . . . $with_libpcap
    libperfstat . . . . . $with_perfstat
    libperl . . . . . . . $with_libperl
    libpq . . . . . . . . $with_libpq
    libpthread  . . . . . $with_libpthread
    librabbitmq . . . . . $with_librabbitmq
    librdkafka  . . . . . $with_librdkafka
    librouteros . . . . . $with_librouteros
    librrd  . . . . . . . $with_librrd
    libsensors  . . . . . $with_libsensors
    libsigrok   . . . . . $with_libsigrok
    libstatgrab . . . . . $with_libstatgrab
    libtokyotyrant  . . . $with_libtokyotyrant
    libudev . . . . . . . $with_libudev
    libupsclient  . . . . $with_libupsclient
    libvarnish  . . . . . $with_libvarnish
    libvirt . . . . . . . $with_libvirt
    libxml2 . . . . . . . $with_libxml2
    libxmms . . . . . . . $with_libxmms
    libyajl . . . . . . . $with_libyajl
    oracle  . . . . . . . $with_oracle
    protobuf-c  . . . . . $have_protoc_c
    python  . . . . . . . $with_python

  Features:
    daemon mode . . . . . $enable_daemon
    debug . . . . . . . . $enable_debug

  Bindings:
    perl  . . . . . . . . $with_perl_bindings

  Modules:
    aggregation . . . . . $enable_aggregation
    amqp    . . . . . . . $enable_amqp
    apache  . . . . . . . $enable_apache
    apcups  . . . . . . . $enable_apcups
    apple_sensors . . . . $enable_apple_sensors
    aquaero . . . . . . . $enable_aquaero
    ascent  . . . . . . . $enable_ascent
    barometer . . . . . . $enable_barometer
    battery . . . . . . . $enable_battery
    bind  . . . . . . . . $enable_bind
    ceph  . . . . . . . . $enable_ceph
    cgroups . . . . . . . $enable_cgroups
    conntrack . . . . . . $enable_conntrack
    contextswitch . . . . $enable_contextswitch
    cpu . . . . . . . . . $enable_cpu
    cpufreq . . . . . . . $enable_cpufreq
    csv . . . . . . . . . $enable_csv
    curl  . . . . . . . . $enable_curl
    curl_json . . . . . . $enable_curl_json
    curl_xml  . . . . . . $enable_curl_xml
    dbi . . . . . . . . . $enable_dbi
    df  . . . . . . . . . $enable_df
    disk  . . . . . . . . $enable_disk
    dns . . . . . . . . . $enable_dns
    drbd  . . . . . . . . $enable_drbd
    email . . . . . . . . $enable_email
    entropy . . . . . . . $enable_entropy
    ethstat . . . . . . . $enable_ethstat
    exec  . . . . . . . . $enable_exec
    fhcount . . . . . . . $enable_fhcount
    filecount . . . . . . $enable_filecount
    fscache . . . . . . . $enable_fscache
    gmond . . . . . . . . $enable_gmond
    gps . . . . . . . . . $enable_gps
    hddtemp . . . . . . . $enable_hddtemp
    interface . . . . . . $enable_interface
    ipc . . . . . . . . . $enable_ipc
    ipmi  . . . . . . . . $enable_ipmi
    iptables  . . . . . . $enable_iptables
    ipvs  . . . . . . . . $enable_ipvs
    irq . . . . . . . . . $enable_irq
    java  . . . . . . . . $enable_java
    load  . . . . . . . . $enable_load
    logfile . . . . . . . $enable_logfile
    log_logstash  . . . . $enable_log_logstash
    lpar  . . . . . . . . $enable_lpar
    lvm . . . . . . . . . $enable_lvm
    madwifi . . . . . . . $enable_madwifi
    match_empty_counter . $enable_match_empty_counter
    match_hashed  . . . . $enable_match_hashed
    match_regex . . . . . $enable_match_regex
    match_timediff  . . . $enable_match_timediff
    match_value . . . . . $enable_match_value
    mbmon . . . . . . . . $enable_mbmon
    md  . . . . . . . . . $enable_md
    memcachec . . . . . . $enable_memcachec
    memcached . . . . . . $enable_memcached
    memory  . . . . . . . $enable_memory
    mic . . . . . . . . . $enable_mic
    modbus  . . . . . . . $enable_modbus
    mqtt  . . . . . . . . $enable_mqtt
    multimeter  . . . . . $enable_multimeter
    mysql . . . . . . . . $enable_mysql
    netapp  . . . . . . . $enable_netapp
    netlink . . . . . . . $enable_netlink
    network . . . . . . . $enable_network
    nfs . . . . . . . . . $enable_nfs
    nginx . . . . . . . . $enable_nginx
    notify_desktop  . . . $enable_notify_desktop
    notify_email  . . . . $enable_notify_email
    ntpd  . . . . . . . . $enable_ntpd
    numa  . . . . . . . . $enable_numa
    nut . . . . . . . . . $enable_nut
    olsrd . . . . . . . . $enable_olsrd
    onewire . . . . . . . $enable_onewire
    openldap  . . . . . . $enable_openldap
    openvpn . . . . . . . $enable_openvpn
    oracle  . . . . . . . $enable_oracle
    perl  . . . . . . . . $enable_perl
    pf  . . . . . . . . . $enable_pf
    pinba . . . . . . . . $enable_pinba
    ping  . . . . . . . . $enable_ping
    postgresql  . . . . . $enable_postgresql
    powerdns  . . . . . . $enable_powerdns
    processes . . . . . . $enable_processes
    protocols . . . . . . $enable_protocols
    python  . . . . . . . $enable_python
    redis . . . . . . . . $enable_redis
    routeros  . . . . . . $enable_routeros
    rrdcached . . . . . . $enable_rrdcached
    rrdtool . . . . . . . $enable_rrdtool
    sensors . . . . . . . $enable_sensors
    serial  . . . . . . . $enable_serial
    sigrok  . . . . . . . $enable_sigrok
    smart . . . . . . . . $enable_smart
    snmp  . . . . . . . . $enable_snmp
    statsd  . . . . . . . $enable_statsd
    swap  . . . . . . . . $enable_swap
    syslog  . . . . . . . $enable_syslog
    table . . . . . . . . $enable_table
    tail_csv  . . . . . . $enable_tail_csv
    tail  . . . . . . . . $enable_tail
    tape  . . . . . . . . $enable_tape
    target_notification . $enable_target_notification
    target_replace  . . . $enable_target_replace
    target_scale  . . . . $enable_target_scale
    target_set  . . . . . $enable_target_set
    target_v5upgrade  . . $enable_target_v5upgrade
    tcpconns  . . . . . . $enable_tcpconns
    teamspeak2  . . . . . $enable_teamspeak2
    ted . . . . . . . . . $enable_ted
    thermal . . . . . . . $enable_thermal
    threshold . . . . . . $enable_threshold
    tokyotyrant . . . . . $enable_tokyotyrant
    turbostat . . . . . . $enable_turbostat
    unixsock  . . . . . . $enable_unixsock
    uptime  . . . . . . . $enable_uptime
    users . . . . . . . . $enable_users
    uuid  . . . . . . . . $enable_uuid
    varnish . . . . . . . $enable_varnish
    virt  . . . . . . . . $enable_virt
    vmem  . . . . . . . . $enable_vmem
    vserver . . . . . . . $enable_vserver
    wireless  . . . . . . $enable_wireless
    write_graphite  . . . $enable_write_graphite
    write_http  . . . . . $enable_write_http
    write_kafka . . . . . $enable_write_kafka
    write_log . . . . . . $enable_write_log
    write_mongodb . . . . $enable_write_mongodb
    write_redis . . . . . $enable_write_redis
    write_riemann . . . . $enable_write_riemann
    write_sensu . . . . . $enable_write_sensu
    write_tsdb  . . . . . $enable_write_tsdb
    xmms  . . . . . . . . $enable_xmms
    zfs_arc . . . . . . . $enable_zfs_arc
    zone  . . . . . . . . $enable_zone
    zookeeper . . . . . . $enable_zookeeper

EOF
>>>>>>> 7c14b05d

if test "x$dependency_error" = "xyes"; then
	AC_MSG_ERROR("Some plugins are missing dependencies - see the summary above for details")
fi

if test "x$dependency_warning" = "xyes"; then
	AC_MSG_WARN("Some plugins seem to have missing dependencies but have been enabled forcibly - see the summary above for details")
fi

# vim: set fdm=marker :<|MERGE_RESOLUTION|>--- conflicted
+++ resolved
@@ -2284,7 +2284,56 @@
 AM_CONDITIONAL(BUILD_WITH_LIBGCRYPT, test "x$with_libgcrypt" = "xyes")
 # }}}
 
-<<<<<<< HEAD
+# --with-libgps {{{
+with_libgps_cflags=""
+with_libgps_ldflags=""
+AC_ARG_WITH(libgps, [AS_HELP_STRING([--with-libgps@<:@=PREFIX@:>@], [Path to libgps.])],
+[
+	if test "x$withval" != "xno" && test "x$withval" != "xyes"
+	then
+		with_libgps_cflags="-I$withval/include"
+		with_libgps_ldflags="-L$withval/lib"
+		with_libgps="yes"
+	else
+		with_libgps="$withval"
+	fi
+],
+[
+	with_libgps="yes"
+])
+if test "x$with_libgps" = "xyes"
+then
+	SAVE_CFLAGS="$CFLAGS"
+	CFLAGS="$CFLAGS $with_libgps_cflags"
+
+	AC_CHECK_HEADERS(gps.h, [with_libgps="yes"], [with_libgps="no (gps.h not found)"])
+
+	CFLAGS="$SAVE_CFLAGS"
+fi
+if test "x$with_libgps" = "xyes"
+then
+	SAVE_CFLAGS="$CFLAGS"
+	SAVE_LDFLAGS="$LDFLAGS"
+	CFLAGS="$CFLAGS $with_libgps_cflags"
+	LDFLAGS="$LDFLAGS $with_libgps_ldflags"
+
+	AC_CHECK_LIB(gps, gps_open, [with_libgps="yes"], [with_libgps="no (symbol gps_open not found)"])
+
+	CFLAGS="$SAVE_CFLAGS"
+	LDFLAGS="$SAVE_LDFLAGS"
+fi
+if test "x$with_libgps" = "xyes"
+then
+	BUILD_WITH_LIBGPS_CFLAGS="$with_libgps_cflags"
+	BUILD_WITH_LIBGPS_LDFLAGS="$with_libgps_ldflags"
+	BUILD_WITH_LIBGPS_LIBS="-lgps"
+	AC_SUBST(BUILD_WITH_LIBGPS_CFLAGS)
+	AC_SUBST(BUILD_WITH_LIBGPS_LDFLAGS)
+	AC_SUBST(BUILD_WITH_LIBGPS_LIBS)
+fi
+AM_CONDITIONAL(BUILD_WITH_LIBGPS, test "x$with_libgps" = "xyes")
+# }}}
+
 # --with-libgrpc++ {{{
 with_libgrpcpp_cppflags=""
 with_libgrpcpp_ldflags=""
@@ -2372,61 +2421,6 @@
 AC_SUBST([BUILD_WITH_LIBGRPCPP_LIBS])
 # }}}
 
-=======
-
-###
-# --with-libgps {{{
-with_libgps_cflags=""
-with_libgps_ldflags=""
-AC_ARG_WITH(libgps, [AS_HELP_STRING([--with-libgps@<:@=PREFIX@:>@], [Path to libgps.])],
-[
-	if test "x$withval" != "xno" && test "x$withval" != "xyes"
-	then
-		with_libgps_cflags="-I$withval/include"
-		with_libgps_ldflags="-L$withval/lib"
-		with_libgps="yes"
-	else
-		with_libgps="$withval"
-	fi
-],
-[
-	with_libgps="yes"
-])
-if test "x$with_libgps" = "xyes"
-then
-	SAVE_CFLAGS="$CFLAGS"
-	CFLAGS="$CFLAGS $with_libgps_cflags"
-
-	AC_CHECK_HEADERS(gps.h, [with_libgps="yes"], [with_libgps="no (gps.h not found)"])
-
-	CFLAGS="$SAVE_CFLAGS"
-fi
-if test "x$with_libgps" = "xyes"
-then
-	SAVE_CFLAGS="$CFLAGS"
-	SAVE_LDFLAGS="$LDFLAGS"
-	CFLAGS="$CFLAGS $with_libgps_cflags"
-	LDFLAGS="$LDFLAGS $with_libgps_ldflags"
-
-	AC_CHECK_LIB(gps, gps_open, [with_libgps="yes"], [with_libgps="no (symbol gps_open not found)"])
-
-	CFLAGS="$SAVE_CFLAGS"
-	LDFLAGS="$SAVE_LDFLAGS"
-fi
-if test "x$with_libgps" = "xyes"
-then
-	BUILD_WITH_LIBGPS_CFLAGS="$with_libgps_cflags"
-	BUILD_WITH_LIBGPS_LDFLAGS="$with_libgps_ldflags"
-	BUILD_WITH_LIBGPS_LIBS="-lgps"
-	AC_SUBST(BUILD_WITH_LIBGPS_CFLAGS)
-	AC_SUBST(BUILD_WITH_LIBGPS_LDFLAGS)
-	AC_SUBST(BUILD_WITH_LIBGPS_LIBS)
-fi
-AM_CONDITIONAL(BUILD_WITH_LIBGPS, test "x$with_libgps" = "xyes")
-# }}}
-
-
->>>>>>> 7c14b05d
 # --with-libiptc {{{
 AC_ARG_WITH(libiptc, [AS_HELP_STRING([--with-libiptc@<:@=PREFIX@:>@], [Path to libiptc.])],
 [
@@ -5631,11 +5625,8 @@
 plugin_ethstat="no"
 plugin_fhcount="no"
 plugin_fscache="no"
-<<<<<<< HEAD
+plugin_gps="no"
 plugin_grpc="no"
-=======
-plugin_gps="no"
->>>>>>> 7c14b05d
 plugin_interface="no"
 plugin_ipmi="no"
 plugin_ipvs="no"
@@ -5928,7 +5919,7 @@
 	plugin_interface="yes"
 fi
 
-if test "x$with_libgps" = "xyes" && test "x$with_libpthread" = "xyes"
+if test "x$with_libgps" = "xyes"
 then
 	plugin_gps="yes"
 fi
@@ -6052,7 +6043,6 @@
 
 m4_divert_once([HELP_ENABLE], [])
 
-<<<<<<< HEAD
 AC_PLUGIN([aggregation],         [yes],                     [Aggregation plugin])
 AC_PLUGIN([amqp],                [$with_librabbitmq],       [AMQP output plugin])
 AC_PLUGIN([apache],              [$with_libcurl],           [Apache httpd statistics])
@@ -6088,6 +6078,7 @@
 AC_PLUGIN([filecount],           [yes],                     [Count files in directories])
 AC_PLUGIN([fscache],             [$plugin_fscache],         [fscache statistics])
 AC_PLUGIN([gmond],               [$with_libganglia],        [Ganglia plugin])
+AC_PLUGIN([gps],                 [$plugin_gps],             [GPS plugin])
 AC_PLUGIN([grpc],                [$plugin_grpc],            [gRPC plugin])
 AC_PLUGIN([hddtemp],             [yes],                     [Query hddtempd])
 AC_PLUGIN([interface],           [$plugin_interface],       [Interface traffic statistics])
@@ -6136,88 +6127,6 @@
 AC_PLUGIN([oracle],              [$with_oracle],            [Oracle plugin])
 AC_PLUGIN([perl],                [$plugin_perl],            [Embed a Perl interpreter])
 AC_PLUGIN([pf],                  [$have_net_pfvar_h],       [BSD packet filter (PF) statistics])
-=======
-AC_PLUGIN([aggregation], [yes],                [Aggregation plugin])
-AC_PLUGIN([amqp],        [$with_librabbitmq],  [AMQP output plugin])
-AC_PLUGIN([apache],      [$with_libcurl],      [Apache httpd statistics])
-AC_PLUGIN([apcups],      [yes],                [Statistics of UPSes by APC])
-AC_PLUGIN([apple_sensors], [$with_libiokit],   [Apple's hardware sensors])
-AC_PLUGIN([aquaero],     [$with_libaquaero5],  [Aquaero's hardware sensors])
-AC_PLUGIN([ascent],      [$plugin_ascent],     [AscentEmu player statistics])
-AC_PLUGIN([barometer],   [$plugin_barometer],  [Barometer sensor on I2C])
-AC_PLUGIN([battery],     [$plugin_battery],    [Battery statistics])
-AC_PLUGIN([bind],        [$plugin_bind],       [ISC Bind nameserver statistics])
-AC_PLUGIN([ceph],        [$plugin_ceph],       [Ceph daemon statistics])
-AC_PLUGIN([conntrack],   [$plugin_conntrack],  [nf_conntrack statistics])
-AC_PLUGIN([contextswitch], [$plugin_contextswitch], [context switch statistics])
-AC_PLUGIN([cpufreq],     [$plugin_cpufreq],    [CPU frequency statistics])
-AC_PLUGIN([cpu],         [$plugin_cpu],        [CPU usage statistics])
-AC_PLUGIN([csv],         [yes],                [CSV output plugin])
-AC_PLUGIN([curl],        [$with_libcurl],      [CURL generic web statistics])
-AC_PLUGIN([curl_json],   [$plugin_curl_json],    [CouchDB statistics])
-AC_PLUGIN([curl_xml],   [$plugin_curl_xml],    [CURL generic xml statistics])
-AC_PLUGIN([cgroups],     [$plugin_cgroups],    [CGroups CPU usage accounting])
-AC_PLUGIN([dbi],         [$with_libdbi],       [General database statistics])
-AC_PLUGIN([df],          [$plugin_df],         [Filesystem usage statistics])
-AC_PLUGIN([disk],        [$plugin_disk],       [Disk usage statistics])
-AC_PLUGIN([drbd],        [$plugin_drbd],       [DRBD statistics])
-AC_PLUGIN([dns],         [$with_libpcap],      [DNS traffic analysis])
-AC_PLUGIN([email],       [yes],                [EMail statistics])
-AC_PLUGIN([entropy],     [$plugin_entropy],    [Entropy statistics])
-AC_PLUGIN([ethstat],     [$plugin_ethstat],    [Stats from NIC driver])
-AC_PLUGIN([exec],        [yes],                [Execution of external programs])
-AC_PLUGIN([fhcount],     [$plugin_fhcount],    [File handles statistics])
-AC_PLUGIN([filecount],   [yes],                [Count files in directories])
-AC_PLUGIN([fscache],     [$plugin_fscache],    [fscache statistics])
-AC_PLUGIN([gmond],       [$with_libganglia],   [Ganglia plugin])
-AC_PLUGIN([gps],         [$plugin_gps],        [GPS plugin])
-AC_PLUGIN([hddtemp],     [yes],                [Query hddtempd])
-AC_PLUGIN([interface],   [$plugin_interface],  [Interface traffic statistics])
-AC_PLUGIN([ipc],         [$plugin_ipc],        [IPC statistics])
-AC_PLUGIN([ipmi],        [$plugin_ipmi],       [IPMI sensor statistics])
-AC_PLUGIN([iptables],    [$with_libiptc],      [IPTables rule counters])
-AC_PLUGIN([ipvs],        [$plugin_ipvs],       [IPVS connection statistics])
-AC_PLUGIN([irq],         [$plugin_irq],        [IRQ statistics])
-AC_PLUGIN([java],        [$with_java],         [Embed the Java Virtual Machine])
-AC_PLUGIN([load],        [$plugin_load],       [System load])
-AC_PLUGIN([logfile],     [yes],                [File logging plugin])
-AC_PLUGIN([log_logstash], [$plugin_log_logstash], [Logstash json_event compatible logging])
-AC_PLUGIN([lpar],        [$with_perfstat],     [AIX logical partitions statistics])
-AC_PLUGIN([lvm],         [$with_liblvm2app],   [LVM statistics])
-AC_PLUGIN([madwifi],     [$have_linux_wireless_h], [Madwifi wireless statistics])
-AC_PLUGIN([match_empty_counter], [yes],        [The empty counter match])
-AC_PLUGIN([match_hashed], [yes],               [The hashed match])
-AC_PLUGIN([match_regex], [yes],                [The regex match])
-AC_PLUGIN([match_timediff], [yes],             [The timediff match])
-AC_PLUGIN([match_value], [yes],                [The value match])
-AC_PLUGIN([mbmon],       [yes],                [Query mbmond])
-AC_PLUGIN([md],          [$have_linux_raid_md_u_h], [md (Linux software RAID) devices])
-AC_PLUGIN([memcachec],   [$with_libmemcached], [memcachec statistics])
-AC_PLUGIN([memcached],   [yes],                [memcached statistics])
-AC_PLUGIN([memory],      [$plugin_memory],     [Memory usage])
-AC_PLUGIN([mic],         [$with_mic],          [Intel Many Integrated Core stats])
-AC_PLUGIN([modbus],      [$with_libmodbus],    [Modbus plugin])
-AC_PLUGIN([mqtt],        [$with_libmosquitto], [MQTT output plugin])
-AC_PLUGIN([multimeter],  [$plugin_multimeter], [Read multimeter values])
-AC_PLUGIN([mysql],       [$with_libmysql],     [MySQL statistics])
-AC_PLUGIN([netapp],      [$with_libnetapp],    [NetApp plugin])
-AC_PLUGIN([netlink],     [$with_libmnl],       [Enhanced Linux network statistics])
-AC_PLUGIN([network],     [yes],                [Network communication plugin])
-AC_PLUGIN([nfs],         [$plugin_nfs],        [NFS statistics])
-AC_PLUGIN([nginx],       [$with_libcurl],      [nginx statistics])
-AC_PLUGIN([notify_desktop], [$with_libnotify], [Desktop notifications])
-AC_PLUGIN([notify_email], [$with_libesmtp],    [Email notifier])
-AC_PLUGIN([ntpd],        [yes],                [NTPd statistics])
-AC_PLUGIN([numa],        [$plugin_numa],       [NUMA virtual memory statistics])
-AC_PLUGIN([nut],         [$with_libupsclient], [Network UPS tools statistics])
-AC_PLUGIN([olsrd],       [yes],                [olsrd statistics])
-AC_PLUGIN([onewire],     [$with_libowcapi],    [OneWire sensor statistics])
-AC_PLUGIN([openldap],    [$with_libldap],      [OpenLDAP statistics])
-AC_PLUGIN([openvpn],     [yes],                [OpenVPN client statistics])
-AC_PLUGIN([oracle],      [$with_oracle],       [Oracle plugin])
-AC_PLUGIN([perl],        [$plugin_perl],       [Embed a Perl interpreter])
-AC_PLUGIN([pf],          [$have_net_pfvar_h],  [BSD packet filter (PF) statistics])
->>>>>>> 7c14b05d
 # FIXME: Check for libevent, too.
 AC_PLUGIN([pinba],               [$plugin_pinba],           [Pinba statistics])
 AC_PLUGIN([ping],                [$with_liboping],          [Network latency statistics])
@@ -6464,7 +6373,6 @@
 	with_perl_bindings="yes ($PERL_BINDINGS_OPTIONS)"
 fi
 
-<<<<<<< HEAD
 AC_MSG_RESULT()
 AC_MSG_RESULT([Configuration:])
 AC_MSG_RESULT([  Build:])
@@ -6490,6 +6398,7 @@
 AC_MSG_RESULT([    libesmtp  . . . . . . $with_libesmtp])
 AC_MSG_RESULT([    libganglia  . . . . . $with_libganglia])
 AC_MSG_RESULT([    libgcrypt . . . . . . $with_libgcrypt])
+AC_MSG_RESULT([    libgps  . . . . . . . $with_libgps])
 AC_MSG_RESULT([    libgrpc++ . . . . . . $with_libgrpcpp])
 AC_MSG_RESULT([    libhal  . . . . . . . $with_libhal])
 AC_MSG_RESULT([    libhiredis  . . . . . $with_libhiredis])
@@ -6585,6 +6494,7 @@
 AC_MSG_RESULT([    filecount . . . . . . $enable_filecount])
 AC_MSG_RESULT([    fscache . . . . . . . $enable_fscache])
 AC_MSG_RESULT([    gmond . . . . . . . . $enable_gmond])
+AC_MSG_RESULT([    gps . . . . . . . . . $enable_gps])
 AC_MSG_RESULT([    grpc  . . . . . . . . $enable_grpc])
 AC_MSG_RESULT([    hddtemp . . . . . . . $enable_hddtemp])
 AC_MSG_RESULT([    interface . . . . . . $enable_interface])
@@ -6692,226 +6602,6 @@
 AC_MSG_RESULT([    zone  . . . . . . . . $enable_zone])
 AC_MSG_RESULT([    zookeeper . . . . . . $enable_zookeeper])
 AC_MSG_RESULT()
-=======
-cat <<EOF;
-
-Configuration:
-  Build:
-    Platform  . . . . . . $ac_system
-    CC  . . . . . . . . . $CC
-    CFLAGS  . . . . . . . $AM_CFLAGS $CFLAGS
-    CPP . . . . . . . . . $CPP
-    CPPFLAGS  . . . . . . $CPPFLAGS
-    LD  . . . . . . . . . $LD
-    LDFLAGS . . . . . . . $LDFLAGS
-    YACC  . . . . . . . . $YACC
-    YFLAGS  . . . . . . . $YFLAGS
-
-  Libraries:
-    intel mic . . . . . . $with_mic
-    libaquaero5 . . . . . $with_libaquaero5
-    libatasmart . . . . . $with_libatasmart
-    libcurl . . . . . . . $with_libcurl
-    libdbi  . . . . . . . $with_libdbi
-    libesmtp  . . . . . . $with_libesmtp
-    libganglia  . . . . . $with_libganglia
-    libgcrypt . . . . . . $with_libgcrypt
-    libgps  . . . . . . . $with_libgps
-    libhal  . . . . . . . $with_libhal
-    libhiredis  . . . . . $with_libhiredis
-    libi2c-dev  . . . . . $with_libi2c
-    libiokit  . . . . . . $with_libiokit
-    libiptc . . . . . . . $with_libiptc
-    libjvm  . . . . . . . $with_java
-    libkstat  . . . . . . $with_kstat
-    libkvm  . . . . . . . $with_libkvm
-    libldap . . . . . . . $with_libldap
-    liblvm2app  . . . . . $with_liblvm2app
-    libmemcached  . . . . $with_libmemcached
-    libmnl  . . . . . . . $with_libmnl
-    libmodbus . . . . . . $with_libmodbus
-    libmongoc . . . . . . $with_libmongoc
-    libmosquitto  . . . . $with_libmosquitto
-    libmysql  . . . . . . $with_libmysql
-    libnetapp . . . . . . $with_libnetapp
-    libnetsnmp  . . . . . $with_libnetsnmp
-    libnotify . . . . . . $with_libnotify
-    liboconfig  . . . . . $with_liboconfig
-    libopenipmi . . . . . $with_libopenipmipthread
-    liboping  . . . . . . $with_liboping
-    libowcapi . . . . . . $with_libowcapi
-    libpcap . . . . . . . $with_libpcap
-    libperfstat . . . . . $with_perfstat
-    libperl . . . . . . . $with_libperl
-    libpq . . . . . . . . $with_libpq
-    libpthread  . . . . . $with_libpthread
-    librabbitmq . . . . . $with_librabbitmq
-    librdkafka  . . . . . $with_librdkafka
-    librouteros . . . . . $with_librouteros
-    librrd  . . . . . . . $with_librrd
-    libsensors  . . . . . $with_libsensors
-    libsigrok   . . . . . $with_libsigrok
-    libstatgrab . . . . . $with_libstatgrab
-    libtokyotyrant  . . . $with_libtokyotyrant
-    libudev . . . . . . . $with_libudev
-    libupsclient  . . . . $with_libupsclient
-    libvarnish  . . . . . $with_libvarnish
-    libvirt . . . . . . . $with_libvirt
-    libxml2 . . . . . . . $with_libxml2
-    libxmms . . . . . . . $with_libxmms
-    libyajl . . . . . . . $with_libyajl
-    oracle  . . . . . . . $with_oracle
-    protobuf-c  . . . . . $have_protoc_c
-    python  . . . . . . . $with_python
-
-  Features:
-    daemon mode . . . . . $enable_daemon
-    debug . . . . . . . . $enable_debug
-
-  Bindings:
-    perl  . . . . . . . . $with_perl_bindings
-
-  Modules:
-    aggregation . . . . . $enable_aggregation
-    amqp    . . . . . . . $enable_amqp
-    apache  . . . . . . . $enable_apache
-    apcups  . . . . . . . $enable_apcups
-    apple_sensors . . . . $enable_apple_sensors
-    aquaero . . . . . . . $enable_aquaero
-    ascent  . . . . . . . $enable_ascent
-    barometer . . . . . . $enable_barometer
-    battery . . . . . . . $enable_battery
-    bind  . . . . . . . . $enable_bind
-    ceph  . . . . . . . . $enable_ceph
-    cgroups . . . . . . . $enable_cgroups
-    conntrack . . . . . . $enable_conntrack
-    contextswitch . . . . $enable_contextswitch
-    cpu . . . . . . . . . $enable_cpu
-    cpufreq . . . . . . . $enable_cpufreq
-    csv . . . . . . . . . $enable_csv
-    curl  . . . . . . . . $enable_curl
-    curl_json . . . . . . $enable_curl_json
-    curl_xml  . . . . . . $enable_curl_xml
-    dbi . . . . . . . . . $enable_dbi
-    df  . . . . . . . . . $enable_df
-    disk  . . . . . . . . $enable_disk
-    dns . . . . . . . . . $enable_dns
-    drbd  . . . . . . . . $enable_drbd
-    email . . . . . . . . $enable_email
-    entropy . . . . . . . $enable_entropy
-    ethstat . . . . . . . $enable_ethstat
-    exec  . . . . . . . . $enable_exec
-    fhcount . . . . . . . $enable_fhcount
-    filecount . . . . . . $enable_filecount
-    fscache . . . . . . . $enable_fscache
-    gmond . . . . . . . . $enable_gmond
-    gps . . . . . . . . . $enable_gps
-    hddtemp . . . . . . . $enable_hddtemp
-    interface . . . . . . $enable_interface
-    ipc . . . . . . . . . $enable_ipc
-    ipmi  . . . . . . . . $enable_ipmi
-    iptables  . . . . . . $enable_iptables
-    ipvs  . . . . . . . . $enable_ipvs
-    irq . . . . . . . . . $enable_irq
-    java  . . . . . . . . $enable_java
-    load  . . . . . . . . $enable_load
-    logfile . . . . . . . $enable_logfile
-    log_logstash  . . . . $enable_log_logstash
-    lpar  . . . . . . . . $enable_lpar
-    lvm . . . . . . . . . $enable_lvm
-    madwifi . . . . . . . $enable_madwifi
-    match_empty_counter . $enable_match_empty_counter
-    match_hashed  . . . . $enable_match_hashed
-    match_regex . . . . . $enable_match_regex
-    match_timediff  . . . $enable_match_timediff
-    match_value . . . . . $enable_match_value
-    mbmon . . . . . . . . $enable_mbmon
-    md  . . . . . . . . . $enable_md
-    memcachec . . . . . . $enable_memcachec
-    memcached . . . . . . $enable_memcached
-    memory  . . . . . . . $enable_memory
-    mic . . . . . . . . . $enable_mic
-    modbus  . . . . . . . $enable_modbus
-    mqtt  . . . . . . . . $enable_mqtt
-    multimeter  . . . . . $enable_multimeter
-    mysql . . . . . . . . $enable_mysql
-    netapp  . . . . . . . $enable_netapp
-    netlink . . . . . . . $enable_netlink
-    network . . . . . . . $enable_network
-    nfs . . . . . . . . . $enable_nfs
-    nginx . . . . . . . . $enable_nginx
-    notify_desktop  . . . $enable_notify_desktop
-    notify_email  . . . . $enable_notify_email
-    ntpd  . . . . . . . . $enable_ntpd
-    numa  . . . . . . . . $enable_numa
-    nut . . . . . . . . . $enable_nut
-    olsrd . . . . . . . . $enable_olsrd
-    onewire . . . . . . . $enable_onewire
-    openldap  . . . . . . $enable_openldap
-    openvpn . . . . . . . $enable_openvpn
-    oracle  . . . . . . . $enable_oracle
-    perl  . . . . . . . . $enable_perl
-    pf  . . . . . . . . . $enable_pf
-    pinba . . . . . . . . $enable_pinba
-    ping  . . . . . . . . $enable_ping
-    postgresql  . . . . . $enable_postgresql
-    powerdns  . . . . . . $enable_powerdns
-    processes . . . . . . $enable_processes
-    protocols . . . . . . $enable_protocols
-    python  . . . . . . . $enable_python
-    redis . . . . . . . . $enable_redis
-    routeros  . . . . . . $enable_routeros
-    rrdcached . . . . . . $enable_rrdcached
-    rrdtool . . . . . . . $enable_rrdtool
-    sensors . . . . . . . $enable_sensors
-    serial  . . . . . . . $enable_serial
-    sigrok  . . . . . . . $enable_sigrok
-    smart . . . . . . . . $enable_smart
-    snmp  . . . . . . . . $enable_snmp
-    statsd  . . . . . . . $enable_statsd
-    swap  . . . . . . . . $enable_swap
-    syslog  . . . . . . . $enable_syslog
-    table . . . . . . . . $enable_table
-    tail_csv  . . . . . . $enable_tail_csv
-    tail  . . . . . . . . $enable_tail
-    tape  . . . . . . . . $enable_tape
-    target_notification . $enable_target_notification
-    target_replace  . . . $enable_target_replace
-    target_scale  . . . . $enable_target_scale
-    target_set  . . . . . $enable_target_set
-    target_v5upgrade  . . $enable_target_v5upgrade
-    tcpconns  . . . . . . $enable_tcpconns
-    teamspeak2  . . . . . $enable_teamspeak2
-    ted . . . . . . . . . $enable_ted
-    thermal . . . . . . . $enable_thermal
-    threshold . . . . . . $enable_threshold
-    tokyotyrant . . . . . $enable_tokyotyrant
-    turbostat . . . . . . $enable_turbostat
-    unixsock  . . . . . . $enable_unixsock
-    uptime  . . . . . . . $enable_uptime
-    users . . . . . . . . $enable_users
-    uuid  . . . . . . . . $enable_uuid
-    varnish . . . . . . . $enable_varnish
-    virt  . . . . . . . . $enable_virt
-    vmem  . . . . . . . . $enable_vmem
-    vserver . . . . . . . $enable_vserver
-    wireless  . . . . . . $enable_wireless
-    write_graphite  . . . $enable_write_graphite
-    write_http  . . . . . $enable_write_http
-    write_kafka . . . . . $enable_write_kafka
-    write_log . . . . . . $enable_write_log
-    write_mongodb . . . . $enable_write_mongodb
-    write_redis . . . . . $enable_write_redis
-    write_riemann . . . . $enable_write_riemann
-    write_sensu . . . . . $enable_write_sensu
-    write_tsdb  . . . . . $enable_write_tsdb
-    xmms  . . . . . . . . $enable_xmms
-    zfs_arc . . . . . . . $enable_zfs_arc
-    zone  . . . . . . . . $enable_zone
-    zookeeper . . . . . . $enable_zookeeper
-
-EOF
->>>>>>> 7c14b05d
 
 if test "x$dependency_error" = "xyes"; then
 	AC_MSG_ERROR("Some plugins are missing dependencies - see the summary above for details")
